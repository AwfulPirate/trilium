{
  "name": "trilium",
  "productName": "Trilium Notes",
  "description": "Trilium Notes",
  "version": "0.63.3",
  "license": "AGPL-3.0-only",
  "main": "electron.js",
  "bin": {
    "trilium": "src/www.js"
  },
  "repository": {
    "type": "git",
    "url": "https://github.com/zadam/trilium.git"
  },
  "scripts": {
    "start-server": "cross-env TRILIUM_SAFE_MODE=1 TRILIUM_DATA_DIR=./data TRILIUM_ENV=dev TRILIUM_SYNC_SERVER_HOST=http://tsyncserver:4000 nodemon src/www.js",
    "start-server-no-dir": "cross-env TRILIUM_SAFE_MODE=1 TRILIUM_ENV=dev TRILIUM_SYNC_SERVER_HOST=http://tsyncserver:4000 nodemon src/www.js",
    "qstart-server": "npm run qswitch-server && TRILIUM_SAFE_MODE=1 TRILIUM_DATA_DIR=./data TRILIUM_ENV=dev TRILIUM_SYNC_SERVER_HOST=http://tsyncserver:4000 nodemon src/www.js",
    "start-electron": "cross-env TRILIUM_SAFE_MODE=1 TRILIUM_DATA_DIR=./data TRILIUM_SYNC_SERVER_HOST=http://tsyncserver:4000 TRILIUM_ENV=dev electron --inspect=5858 .",
    "start-electron-no-dir": "cross-env TRILIUM_SAFE_MODE=1 TRILIUM_ENV=dev TRILIUM_SYNC_SERVER_HOST=http://tsyncserver:4000 electron --inspect=5858 .",
    "qstart-electron": "npm run qswitch-electron && TRILIUM_SAFE_MODE=1 TRILIUM_DATA_DIR=./data TRILIUM_SYNC_SERVER_HOST=http://tsyncserver:4000 TRILIUM_ENV=dev electron --inspect=5858 .",
    "start-test-server": "npm run qswitch-server; rm -rf ./data-test; cross-env TRILIUM_SAFE_MODE=1 TRILIUM_DATA_DIR=./data-test TRILIUM_SYNC_SERVER_HOST=http://tsyncserver:4000 TRILIUM_ENV=dev TRILIUM_PORT=9999 node src/www.js",
    "switch-server": "rm -rf ./node_modules/better-sqlite3 && npm install",
    "switch-electron": "./node_modules/.bin/electron-rebuild",
    "qswitch-server": "rm -rf ./node_modules/better-sqlite3/bin ; mkdir -p ./node_modules/better-sqlite3/build ; cp ./bin/better-sqlite3/linux-server-better_sqlite3.node ./node_modules/better-sqlite3/build/better_sqlite3.node",
    "qswitch-electron": "rm -rf ./node_modules/better-sqlite3/bin ; mkdir -p ./node_modules/better-sqlite3/build ; cp ./bin/better-sqlite3/linux-desktop-better_sqlite3.node ./node_modules/better-sqlite3/build/better_sqlite3.node",
    "build-backend-docs": "rm -rf ./docs/backend_api && ./node_modules/.bin/jsdoc -c jsdoc-conf.json -d ./docs/backend_api src/becca/entities/*.js src/services/backend_script_api.js src/services/sql.js",
    "build-frontend-docs": "rm -rf ./docs/frontend_api && ./node_modules/.bin/jsdoc -c jsdoc-conf.json -d ./docs/frontend_api src/public/app/entities/*.js src/public/app/services/frontend_script_api.js src/public/app/widgets/basic_widget.js src/public/app/widgets/note_context_aware_widget.js src/public/app/widgets/right_panel_widget.js",
    "build-docs": "npm run build-backend-docs && npm run build-frontend-docs",
    "webpack": "webpack -c webpack.config.js",
    "test-jasmine": "TRILIUM_DATA_DIR=~/trilium/data-test jasmine",
    "test-es6": "node -r esm spec-es6/attribute_parser.spec.js ",
    "test": "npm run test-jasmine && npm run test-es6",
    "postinstall": "rimraf ./node_modules/canvas"
  },
  "dependencies": {
    "@braintree/sanitize-url": "6.0.4",
<<<<<<< HEAD
    "@electron/remote": "2.1.0",
    "@excalidraw/excalidraw": "0.16.1",
    "@types/cls-hooked": "^4.3.8",
    "archiver": "6.0.1",
    "async-mutex": "0.4.0",
    "axios": "1.6.2",
=======
    "@electron/remote": "2.1.2",
    "@excalidraw/excalidraw": "0.17.3",
    "archiver": "7.0.0",
    "async-mutex": "0.4.1",
    "axios": "1.6.7",
>>>>>>> bfb8aa64
    "better-sqlite3": "8.4.0",
    "boxicons": "2.1.4",
    "chokidar": "3.6.0",
    "cls-hooked": "4.2.2",
    "compression": "1.7.4",
    "cookie-parser": "1.4.6",
    "csurf": "1.11.0",
    "dayjs": "1.11.10",
    "dayjs-plugin-utc": "0.1.2",
    "debounce": "1.2.1",
    "ejs": "3.1.9",
    "electron-debug": "3.2.0",
    "electron-dl": "3.5.2",
    "electron-window-state": "5.0.3",
    "escape-html": "1.0.3",
    "express": "4.18.3",
    "express-partial-content": "1.0.2",
    "express-rate-limit": "7.2.0",
    "express-session": "1.18.0",
    "force-graph": "1.43.5",
    "fs-extra": "11.2.0",
    "helmet": "7.1.0",
    "html": "1.0.0",
    "html2plaintext": "2.1.4",
    "http-proxy-agent": "7.0.2",
    "https-proxy-agent": "7.0.4",
    "image-type": "4.1.0",
    "ini": "3.0.1",
    "is-animated": "2.0.2",
    "is-svg": "4.3.2",
    "jimp": "0.22.12",
    "joplin-turndown-plugin-gfm": "1.0.12",
    "jquery": "3.7.1",
    "jquery-hotkeys": "0.2.2",
    "jsdom": "24.0.0",
    "katex": "0.16.9",
    "marked": "12.0.0",
    "mermaid": "10.9.0",
    "mime-types": "2.1.35",
    "multer": "1.4.5-lts.1",
    "node-abi": "3.56.0",
    "normalize-strings": "1.1.1",
    "open": "8.4.1",
    "panzoom": "9.4.3",
    "print-this": "2.0.0",
    "rand-token": "1.0.1",
    "react": "18.2.0",
    "react-dom": "18.2.0",
    "request": "2.88.2",
    "rimraf": "5.0.5",
    "safe-compare": "1.1.4",
    "sanitize-filename": "1.6.3",
    "sanitize-html": "2.12.1",
    "sax": "1.3.0",
    "semver": "7.6.0",
    "serve-favicon": "2.5.0",
    "session-file-store": "1.5.0",
    "split.js": "1.6.5",
    "stream-throttle": "0.1.3",
    "striptags": "3.2.0",
    "tmp": "0.2.3",
    "tree-kill": "1.2.2",
    "turndown": "7.1.2",
    "unescape": "1.0.1",
    "ws": "8.16.0",
    "xml2js": "0.6.2",
    "yauzl": "3.1.2"
  },
  "devDependencies": {
    "@types/better-sqlite3": "^7.6.9",
    "@types/escape-html": "^1.0.4",
    "@types/express": "^4.17.21",
    "@types/ini": "^4.1.0",
    "@types/mime-types": "^2.1.4",
    "@types/node": "^20.11.19",
    "@types/ws": "^8.5.10",
    "cross-env": "7.0.3",
    "electron": "25.9.8",
    "electron-builder": "24.13.3",
    "electron-packager": "17.1.2",
    "electron-rebuild": "3.2.9",
    "esm": "3.2.25",
    "jasmine": "5.1.0",
    "jsdoc": "4.0.2",
    "lorem-ipsum": "2.0.8",
    "nodemon": "3.1.0",
    "rcedit": "4.0.1",
<<<<<<< HEAD
    "ts-node": "^10.9.2",
    "tslib": "^2.6.2",
    "typescript": "^5.3.3",
    "webpack": "5.89.0",
=======
    "webpack": "5.90.3",
>>>>>>> bfb8aa64
    "webpack-cli": "5.1.4"
  },
  "optionalDependencies": {
    "electron-installer-debian": "3.2.0"
  }
}<|MERGE_RESOLUTION|>--- conflicted
+++ resolved
@@ -35,20 +35,12 @@
   },
   "dependencies": {
     "@braintree/sanitize-url": "6.0.4",
-<<<<<<< HEAD
-    "@electron/remote": "2.1.0",
-    "@excalidraw/excalidraw": "0.16.1",
-    "@types/cls-hooked": "^4.3.8",
-    "archiver": "6.0.1",
-    "async-mutex": "0.4.0",
-    "axios": "1.6.2",
-=======
     "@electron/remote": "2.1.2",
     "@excalidraw/excalidraw": "0.17.3",
+    "@types/cls-hooked": "^4.3.8",
     "archiver": "7.0.0",
     "async-mutex": "0.4.1",
     "axios": "1.6.7",
->>>>>>> bfb8aa64
     "better-sqlite3": "8.4.0",
     "boxicons": "2.1.4",
     "chokidar": "3.6.0",
@@ -136,14 +128,10 @@
     "lorem-ipsum": "2.0.8",
     "nodemon": "3.1.0",
     "rcedit": "4.0.1",
-<<<<<<< HEAD
     "ts-node": "^10.9.2",
     "tslib": "^2.6.2",
     "typescript": "^5.3.3",
-    "webpack": "5.89.0",
-=======
     "webpack": "5.90.3",
->>>>>>> bfb8aa64
     "webpack-cli": "5.1.4"
   },
   "optionalDependencies": {
