{
  "compilerOptions": {
    "composite": true,
    "declarationMap": true,
    "emitDeclarationOnly": true,
    "importHelpers": true,
    "isolatedModules": true,
    "lib": ["ES2023"],
    "module": "nodenext",
    "moduleResolution": "nodenext",
    "noEmitOnError": true,
    "noFallthroughCasesInSwitch": true,
    "noImplicitAny": true,
<<<<<<< HEAD
    "noImplicitOverride": false, // TODO: Re-enable it at some point.
    "noImplicitReturns": true,
    "noUnusedLocals": true,
=======
    "noImplicitOverride": false,
    "noImplicitReturns": false,
    "noUnusedLocals": false,
>>>>>>> 57dfcd6f
    "skipLibCheck": true,
    "strict": true,
    "target": "es2022",
    "customConditions": ["development"],
    "verbatimModuleSyntax": true,
    "resolveJsonModule": true,
    "downlevelIteration": true,
    "esModuleInterop": true,
  }
}<|MERGE_RESOLUTION|>--- conflicted
+++ resolved
@@ -11,15 +11,9 @@
     "noEmitOnError": true,
     "noFallthroughCasesInSwitch": true,
     "noImplicitAny": true,
-<<<<<<< HEAD
-    "noImplicitOverride": false, // TODO: Re-enable it at some point.
-    "noImplicitReturns": true,
-    "noUnusedLocals": true,
-=======
-    "noImplicitOverride": false,
-    "noImplicitReturns": false,
-    "noUnusedLocals": false,
->>>>>>> 57dfcd6f
+    "noImplicitOverride": false,  // TODO: Re-enable it at some point.
+    "noImplicitReturns": false,   // TODO: Re-enable it at some point.
+    "noUnusedLocals": false,      // TODO: Re-enable it at some point.
     "skipLibCheck": true,
     "strict": true,
     "target": "es2022",
