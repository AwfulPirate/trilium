# v0.93.0
<<<<<<< HEAD
=======
> [!IMPORTANT]
> If you enjoyed this release, consider showing a token of appreciation by:
> 
> *   Pressing the “Star” button on [GitHub](https://github.com/TriliumNext/Notes) (top-right).
> *   Considering a one-time or recurrent donation to the lead developer via [GitHub Sponsors](https://github.com/sponsors/eliandoran) or [PayPal](https://paypal.me/eliandoran).

>>>>>>> bf4e1b3e
## 🐞 Bugfixes

*   Calendar does not hide when clicking on a note by @JYC333
*   Mobile improvements:
    *   [Unable to add internal link on mobile version](https://github.com/TriliumNext/Notes/issues/1677)
    *   Note tree not closing when selecting some of the menu actions.
    *   [Most tree context menu on mobile are broken](https://github.com/TriliumNext/Notes/issues/671)
*   [Quick search launch bar item does nothing in vertical layout](https://github.com/TriliumNext/Notes/issues/1680)
*   [Note background is gray in 0.92.7 (light theme)](https://github.com/TriliumNext/Notes/issues/1689)
*   [config.Session.cookieMaxAge is ignored](https://github.com/TriliumNext/Notes/issues/1709) by @pano9000
*   [Return correct HTTP status code on failed login attempts instead of 200](https://github.com/TriliumNext/Notes/issues/1707) by @pano9000
*   [Calendar stops displaying notes after adding a Day Note](https://github.com/TriliumNext/Notes/issues/1705)
*   Full anonymization not redacting attachment titles.
*   Unable to trigger "Move to" dialog via keyboard shortcut.
*   [Note ordering doesn't load correctly, only shows up right after moving a note](https://github.com/TriliumNext/Notes/issues/1727)
*   [Note selection dialog shows icon class when selecting result with arrow button (jump to note / create link)](https://github.com/TriliumNext/Notes/issues/1721)

## ✨ Improvements

*   Add week note and quarter note support by @JYC333
*   Markdown import/export:
    *   Reduce extra whitespace between list items.
    *   Preserve include note.
    *   Handle note titles that contain inline code.
    *   Support to-do lists.
*   In-app help:
    *   Document structure is now precalculated, so start-up time should be slightly better.
    *   Optimized the content in order to reduce the size on disk.
*   Mobile improvements:
    *   The following dialogs are now accessible: bulk actions, branch prefix, include note, add link, sort child notes, note type selector, move/clone to, import/export, markdown import, note revisions, info dialog.
    *   Delete notes now requests confirmation.
    *   Modals now have a safe margin on their bottom and are scrollable.
*   [Center Search results under quick search bar](https://github.com/TriliumNext/Notes/issues/1679)
*   Native ARM builds for Windows are now back.
*   Basic Touch Bar support for macOS.
*   [Support Bearer Token](https://github.com/TriliumNext/Notes/issues/1701)
*   The tab bar is now scrollable when there are many tabs by @SiriusXT
*   Make each part of the note path clickable by @SiriusXT
*   Allow setting CORS headers by @yiranlus

## 📖 Documentation

*   Described almost all of the features of text notes, including a reference of keyboard shortcuts.
*   Improve external links documentation.

## 🛠️ Technical updates

*   update dependency mind-elixir to v4.5.1
*   remove non-working cookiePath option by @pano9000<|MERGE_RESOLUTION|>--- conflicted
+++ resolved
@@ -1,13 +1,10 @@
 # v0.93.0
-<<<<<<< HEAD
-=======
 > [!IMPORTANT]
 > If you enjoyed this release, consider showing a token of appreciation by:
 > 
 > *   Pressing the “Star” button on [GitHub](https://github.com/TriliumNext/Notes) (top-right).
 > *   Considering a one-time or recurrent donation to the lead developer via [GitHub Sponsors](https://github.com/sponsors/eliandoran) or [PayPal](https://paypal.me/eliandoran).
 
->>>>>>> bf4e1b3e
 ## 🐞 Bugfixes
 
 *   Calendar does not hide when clicking on a note by @JYC333
