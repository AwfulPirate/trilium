name: Dev
on:
  push:
    branches: [ develop ]
  pull_request:
    branches: [ develop ]

concurrency:
  group: ${{ github.workflow }}-${{ github.ref }}
  cancel-in-progress: true

env:
  GHCR_REGISTRY: ghcr.io
  DOCKERHUB_REGISTRY: docker.io
  IMAGE_NAME: ${{ github.repository_owner }}/notes
  TEST_TAG: ${{ github.repository_owner }}/notes:test

permissions:
  pull-requests: write  # for PR comments

jobs:
  check-affected:
    name: Check affected jobs (NX)
    runs-on: ubuntu-latest
    steps:
      - name: Checkout the repository
        uses: actions/checkout@v4
<<<<<<< HEAD
=======
        with:
          fetch-depth: 0  # needed for https://github.com/marketplace/actions/nx-set-shas
>>>>>>> 64fa4cde

      - uses: pnpm/action-setup@v4
      - name: Set up node & dependencies
        uses: actions/setup-node@v4
        with:
          node-version: 22
          cache: 'pnpm'
      - name: Install dependencies
        run: pnpm install --frozen-lockfile

      - uses: nrwl/nx-set-shas@v4
      - name: Check affected
        run: pnpm nx affected -t rebuild-deps

  report-electron-size:
    name: Report Electron size
    runs-on: ubuntu-latest
    needs:
      - check-affected
    steps:
      - name: Checkout the repository
        uses: actions/checkout@v4

      - uses: pnpm/action-setup@v4
      - name: Set up node & dependencies
        uses: actions/setup-node@v4
        with:
          node-version: 22
          cache: 'pnpm'
      - name: Install dependencies
        run: pnpm install --frozen-lockfile

      - name: Run the build
        uses: ./.github/actions/build-electron
        with:
          os: linux
          arch: x64
          shell: bash
          forge_platform: linux

      - name: Run the Electron size report
        uses: ./.github/actions/report-size
        with:
          paths: 'upload/**/*'
          onlyDiff: 'true'
          branch: 'develop'
          header: 'Electron size report'
          unit: "MB"
          ghToken: ${{ secrets.GITHUB_TOKEN }}
  report-server-size:
    name: Report server size
    runs-on: ubuntu-latest
    needs:
      - check-affected
    steps:
      - name: Checkout the repository
        uses: actions/checkout@v4

      - uses: pnpm/action-setup@v4
      - name: Set up node & dependencies
        uses: actions/setup-node@v4
        with:
          node-version: 22
          cache: "pnpm"

      - run: pnpm install --frozen-lockfile

      - name: Run the build
        uses: ./.github/actions/build-server
        with:
          os: linux
          arch: x64

      - name: Run the server size report
        uses: ./.github/actions/report-size
        with:
          paths: 'upload/**/*'
          onlyDiff: 'true'
          branch: 'develop'
          header: 'Server size report'
          unit: "MB"
          ghToken: ${{ secrets.GITHUB_TOKEN }}

  test_dev:
    name: Test development
    runs-on: ubuntu-latest
    needs:
      - check-affected
    steps:
      - name: Checkout the repository
        uses: actions/checkout@v4

      - uses: pnpm/action-setup@v4
      - name: Set up node & dependencies
        uses: actions/setup-node@v4
        with:
          node-version: 22
          cache: "pnpm"
      - run: pnpm install --frozen-lockfile

      - name: Run the unit tests
        run: pnpm run test

  build_docker:
    name: Build Docker image
    runs-on: ubuntu-latest
    needs:
      - test_dev
      - check-affected
    steps:
      - uses: actions/checkout@v4
      - uses: pnpm/action-setup@v4
      - name: Install dependencies
        run: pnpm install --frozen-lockfile
      - name: Update build info
        run: pnpm run chore:update-build-info
      - name: Trigger build
        run: pnpm nx run server:build
      - uses: docker/setup-buildx-action@v3
      - uses: docker/build-push-action@v6
        with:
          context: apps/server
          cache-from: type=gha
          cache-to: type=gha,mode=max
  test_docker:
    name: Check Docker build
    runs-on: ubuntu-latest
    needs:
      - build_docker
      - check-affected
    strategy:
      matrix:
        include:
          - dockerfile: Dockerfile.alpine
          - dockerfile: Dockerfile
    steps:
      - name: Checkout the repository
        uses: actions/checkout@v4

      - uses: pnpm/action-setup@v4
      - name: Install dependencies
        run: pnpm install --frozen-lockfile

      - name: Update build info
        run: pnpm run chore:update-build-info
      - name: Trigger build
        run: pnpm nx run server:build

      - name: Set IMAGE_NAME to lowercase
        run: echo "IMAGE_NAME=${IMAGE_NAME,,}" >> $GITHUB_ENV
      - name: Set TEST_TAG to lowercase
        run: echo "TEST_TAG=${TEST_TAG,,}" >> $GITHUB_ENV

      - name: Set up Docker Buildx
        uses: docker/setup-buildx-action@v3

      - name: Build and export to Docker
        uses: docker/build-push-action@v6
        with:
          context: apps/server
          file: apps/server/${{ matrix.dockerfile }}
          load: true
          tags: ${{ env.TEST_TAG }}
          cache-from: type=gha
          cache-to: type=gha,mode=max

      - name: Validate container run output
        run: |
          CONTAINER_ID=$(docker run -d --log-driver=journald --rm --name trilium_local ${{ env.TEST_TAG }})
          echo "Container ID: $CONTAINER_ID"

      - name: Wait for the healthchecks to pass
        uses: stringbean/docker-healthcheck-action@v3
        with:
          container: trilium_local
          wait-time: 50
          require-status: running
          require-healthy: true

      # Print the entire log of the container thus far, regardless if the healthcheck failed or succeeded
      - name: Print entire log
        if: always()
        run: journalctl -u docker CONTAINER_NAME=trilium_local --no-pager<|MERGE_RESOLUTION|>--- conflicted
+++ resolved
@@ -25,11 +25,8 @@
     steps:
       - name: Checkout the repository
         uses: actions/checkout@v4
-<<<<<<< HEAD
-=======
         with:
           fetch-depth: 0  # needed for https://github.com/marketplace/actions/nx-set-shas
->>>>>>> 64fa4cde
 
       - uses: pnpm/action-setup@v4
       - name: Set up node & dependencies
