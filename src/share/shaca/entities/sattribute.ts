--- conflicted
+++ resolved
@@ -1,12 +1,7 @@
 "use strict";
 
-<<<<<<< HEAD
-import AbstractShacaEntity from "./abstract_shaca_entity";
-import { SAttributeRow } from "./rows";
-=======
 import AbstractShacaEntity from "./abstract_shaca_entity.js";
 import { SAttributeRow } from "./rows.js";
->>>>>>> 3ba8f934
 import SNote from "./snote.js";
 
 class SAttribute extends AbstractShacaEntity {
