--- conflicted
+++ resolved
@@ -73,14 +73,11 @@
 import FloatingButtons from "../widgets/floating_buttons/floating_buttons.js";
 import RelationMapButtons from "../widgets/floating_buttons/relation_map_buttons.js";
 import MermaidExportButton from "../widgets/floating_buttons/mermaid_export_button.js";
-<<<<<<< HEAD
 import ShortcutContainer from "../widgets/containers/shortcut_container.js";
 import NoteRevisionsButton from "../widgets/buttons/note_revisions_button.js";
-=======
 import EditableCodeButtonsWidget from "../widgets/type_widgets/editable_code_buttons.js";
 import ApiLogWidget from "../widgets/api_log.js";
 import HideFloatingButtonsButton from "../widgets/floating_buttons/hide_floating_buttons_button.js";
->>>>>>> b9c22fcb
 
 export default class DesktopLayout {
     constructor(customWidgets) {
@@ -120,7 +117,6 @@
                         .collapsible()
                         .id('center-pane')
                         .child(new SplitNoteContainer(() =>
-<<<<<<< HEAD
                                 new NoteWrapperWidget()
                                     .child(new FlexContainer('row').class('title-row')
                                         .css("height", "50px")
@@ -158,6 +154,7 @@
                                         .child(new RelationMapButtons())
                                         .child(new MermaidExportButton())
                                         .child(new BacklinksWidget())
+                                        .child(new HideFloatingButtonsButton())
                                     )
                                     .child(new MermaidWidget())
                                     .child(
@@ -169,73 +166,13 @@
                                             .child(new SearchResultWidget())
                                             .child(new SqlResultWidget())
                                     )
+                                    .child(new EditableCodeButtonsWidget())
+                                    .child(new ApiLogWidget())
                                     .child(new FindWidget())
                                     .child(
                                         ...this.customWidgets.get('node-detail-pane'), // typo, let's keep it for a while as BC
                                         ...this.customWidgets.get('note-detail-pane')
                                     )
-=======
-                            new NoteWrapperWidget()
-                                .child(new FlexContainer('row').class('title-row')
-                                    .css("height", "50px")
-                                    .css('align-items', "center")
-                                    .cssBlock('.title-row > * { margin: 5px; }')
-                                    .child(new NoteIconWidget())
-                                    .child(new NoteTitleWidget())
-                                    .child(new SpacerWidget(0, 1))
-                                    .child(new ClosePaneButton())
-                                    .child(new CreatePaneButton())
-                                )
-                                .child(
-                                    new RibbonContainer()
-                                        .ribbon(new SearchDefinitionWidget())
-                                        .ribbon(new EditedNotesWidget())
-                                        .ribbon(new BookPropertiesWidget())
-                                        .ribbon(new NotePropertiesWidget())
-                                        .ribbon(new FilePropertiesWidget())
-                                        .ribbon(new ImagePropertiesWidget())
-                                        .ribbon(new PromotedAttributesWidget())
-                                        .ribbon(new BasicPropertiesWidget())
-                                        .ribbon(new OwnedAttributeListWidget())
-                                        .ribbon(new InheritedAttributesWidget())
-                                        .ribbon(new NotePathsWidget())
-                                        .ribbon(new NoteMapRibbonWidget())
-                                        .ribbon(new SimilarNotesWidget())
-                                        .ribbon(new NoteInfoWidget())
-                                        .button(new EditButton())
-                                        .button(new ButtonWidget()
-                                            .icon('bx-history')
-                                            .title("Note Revisions")
-                                            .command("showNoteRevisions")
-                                            .titlePlacement("bottom"))
-                                        .button(new NoteActionsWidget())
-                                )
-                                .child(new SharedInfoWidget())
-                                .child(new NoteUpdateStatusWidget())
-                                .child(new FloatingButtons()
-                                    .child(new RelationMapButtons())
-                                    .child(new MermaidExportButton())
-                                    .child(new BacklinksWidget())
-                                    .child(new HideFloatingButtonsButton())
-                                )
-                                .child(new MermaidWidget())
-                                .child(
-                                    new ScrollingContainer()
-                                        .filling()
-                                        .child(new SqlTableSchemasWidget())
-                                        .child(new NoteDetailWidget())
-                                        .child(new NoteListWidget())
-                                        .child(new SearchResultWidget())
-                                        .child(new SqlResultWidget())
-                                )
-                                .child(new EditableCodeButtonsWidget())
-                                .child(new ApiLogWidget())
-                                .child(new FindWidget())
-                                .child(
-                                    ...this.customWidgets.get('node-detail-pane'), // typo, let's keep it for a while as BC
-                                    ...this.customWidgets.get('note-detail-pane')
-                                )
->>>>>>> b9c22fcb
                             )
                         )
                         .child(...this.customWidgets.get('center-pane'))
