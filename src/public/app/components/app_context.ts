--- conflicted
+++ resolved
@@ -107,10 +107,6 @@
     showInfoDialog: ConfirmWithMessageOptions;
     showConfirmDialog: ConfirmWithMessageOptions;
     showRecentChanges: CommandData & { ancestorNoteId: string };
-    showExportDialog: CommandData & {
-        notePath: string;
-        defaultType: "subtree"
-    };
     showImportDialog: CommandData & { noteId: string; };
     openNewNoteSplit: NoteCommandData;
     openInWindow: NoteCommandData;
@@ -119,12 +115,9 @@
     openNoteInNewWindow: CommandData;
     hideLeftPane: CommandData;
     showLeftPane: CommandData;
-<<<<<<< HEAD
     hoistNote: CommandData & { noteId: string };
-=======
     leaveProtectedSession: CommandData;
     enterProtectedSession: CommandData;
->>>>>>> b91b2434
 
     openInTab: ContextMenuCommandData;
     openNoteInSplit: ContextMenuCommandData;
