import froca from "../services/froca.js";
import bundleService from "../services/bundle.js";
import RootCommandExecutor from "./root_command_executor.js";
import Entrypoints, { type SqlExecuteResults } from "./entrypoints.js";
import options from "../services/options.js";
import utils from "../services/utils.js";
import zoomComponent from "./zoom.js";
import TabManager from "./tab_manager.js";
import Component from "./component.js";
import keyboardActionsService from "../services/keyboard_actions.js";
import linkService, { type ViewScope } from "../services/link.js";
import MobileScreenSwitcherExecutor, { type Screen } from "./mobile_screen_switcher.js";
import MainTreeExecutors from "./main_tree_executors.js";
import toast from "../services/toast.js";
import ShortcutComponent from "./shortcut_component.js";
import { t, initLocale } from "../services/i18n.js";
import type NoteDetailWidget from "../widgets/note_detail.js";
import type { ResolveOptions } from "../widgets/dialogs/delete_notes.js";
import type { PromptDialogOptions } from "../widgets/dialogs/prompt.js";
import type { ConfirmWithMessageOptions, ConfirmWithTitleOptions } from "../widgets/dialogs/confirm.js";
import type LoadResults from "../services/load_results.js";
import type { Attribute } from "../services/attribute_parser.js";
import type NoteTreeWidget from "../widgets/note_tree.js";
import type { default as NoteContext, GetTextEditorCallback } from "./note_context.js";
import type { ContextMenuEvent } from "../menus/context_menu.js";
import type TypeWidget from "../widgets/type_widgets/type_widget.js";
import type EditableTextTypeWidget from "../widgets/type_widgets/editable_text.js";

interface Layout {
    getRootWidget: (appContext: AppContext) => RootWidget;
}

interface RootWidget extends Component {
    render: () => JQuery<HTMLElement>;
}

interface BeforeUploadListener extends Component {
    beforeUnloadEvent(): boolean;
}

/**
 * Base interface for the data/arguments for a given command (see {@link CommandMappings}).
 */
export interface CommandData {
    ntxId?: string | null;
}

/**
 * Represents a set of commands that are triggered from the context menu, providing information such as the selected note.
 */
export interface ContextMenuCommandData extends CommandData {
    node: Fancytree.FancytreeNode;
    notePath?: string;
    noteId?: string;
    selectedOrActiveBranchIds?: any; // TODO: Remove any once type is defined
    selectedOrActiveNoteIds: any; // TODO: Remove  any once type is defined
}

export interface NoteCommandData extends CommandData {
    notePath?: string;
    hoistedNoteId?: string;
    viewScope?: ViewScope;
}

export interface ExecuteCommandData<T> extends CommandData {
    resolve: (data: T) => void;
}

/**
 * The keys represent the different commands that can be triggered via {@link AppContext#triggerCommand} (first argument), and the values represent the data or arguments definition of the given command. All data for commands must extend {@link CommandData}.
 */
export type CommandMappings = {
    "api-log-messages": CommandData;
    focusTree: CommandData;
    focusOnTitle: CommandData;
    focusOnDetail: CommandData;
    focusOnSearchDefinition: Required<CommandData>;
    searchNotes: CommandData & {
        searchString?: string;
        ancestorNoteId?: string | null;
    };
    closeTocCommand: CommandData;
    closeHlt: CommandData;
    showLaunchBarSubtree: CommandData;
    showRevisions: CommandData;
    showOptions: CommandData & {
        section: string;
    };
    showExportDialog: CommandData & {
        notePath: string;
        defaultType: "single" | "subtree";
    };
    showDeleteNotesDialog: CommandData & {
        branchIdsToDelete: string[];
        callback: (value: ResolveOptions) => void;
        forceDeleteAllClones: boolean;
    };
    showConfirmDeleteNoteBoxWithNoteDialog: ConfirmWithTitleOptions;
    openedFileUpdated: CommandData & {
        entityType: string;
        entityId: string;
        lastModifiedMs: number;
        filePath: string;
    };
    focusAndSelectTitle: CommandData & {
        isNewNote?: boolean;
    };
    showPromptDialog: PromptDialogOptions;
    showInfoDialog: ConfirmWithMessageOptions;
    showConfirmDialog: ConfirmWithMessageOptions;
    showRecentChanges: CommandData & { ancestorNoteId: string };
    showImportDialog: CommandData & { noteId: string };
    openNewNoteSplit: NoteCommandData;
    openInWindow: NoteCommandData;
    openNoteInNewTab: CommandData;
    openNoteInNewSplit: CommandData;
    openNoteInNewWindow: CommandData;
    openAboutDialog: CommandData;
    hideFloatingButtons: {};
    hideLeftPane: CommandData;
    showLeftPane: CommandData;
    hoistNote: CommandData & { noteId: string };
    leaveProtectedSession: CommandData;
    enterProtectedSession: CommandData;

    openInTab: ContextMenuCommandData;
    openNoteInSplit: ContextMenuCommandData;
    toggleNoteHoisting: ContextMenuCommandData;
    insertNoteAfter: ContextMenuCommandData;
    insertChildNote: ContextMenuCommandData;
    delete: ContextMenuCommandData;
    editNoteTitle: ContextMenuCommandData;
    protectSubtree: ContextMenuCommandData;
    unprotectSubtree: ContextMenuCommandData;
    openBulkActionsDialog:
    | ContextMenuCommandData
    | {
        selectedOrActiveNoteIds?: string[];
    };
    editBranchPrefix: ContextMenuCommandData;
    convertNoteToAttachment: ContextMenuCommandData;
    duplicateSubtree: ContextMenuCommandData;
    expandSubtree: ContextMenuCommandData;
    collapseSubtree: ContextMenuCommandData;
    sortChildNotes: ContextMenuCommandData;
    copyNotePathToClipboard: ContextMenuCommandData;
    recentChangesInSubtree: ContextMenuCommandData;
    cutNotesToClipboard: ContextMenuCommandData;
    copyNotesToClipboard: ContextMenuCommandData;
    pasteNotesFromClipboard: ContextMenuCommandData;
    pasteNotesAfterFromClipboard: ContextMenuCommandData;
    moveNotesTo: ContextMenuCommandData;
    cloneNotesTo: ContextMenuCommandData;
    deleteNotes: ContextMenuCommandData;
    importIntoNote: ContextMenuCommandData;
    exportNote: ContextMenuCommandData;
    searchInSubtree: ContextMenuCommandData;
    moveNoteUp: ContextMenuCommandData;
    moveNoteDown: ContextMenuCommandData;
    moveNoteUpInHierarchy: ContextMenuCommandData;
    moveNoteDownInHierarchy: ContextMenuCommandData;
    selectAllNotesInParent: ContextMenuCommandData;

    addNoteLauncher: ContextMenuCommandData;
    addScriptLauncher: ContextMenuCommandData;
    addWidgetLauncher: ContextMenuCommandData;
    addSpacerLauncher: ContextMenuCommandData;
    moveLauncherToVisible: ContextMenuCommandData;
    moveLauncherToAvailable: ContextMenuCommandData;
    resetLauncher: ContextMenuCommandData;

    executeInActiveNoteDetailWidget: CommandData & {
        callback: (value: NoteDetailWidget | PromiseLike<NoteDetailWidget>) => void;
    };
    executeWithTextEditor: CommandData &
        ExecuteCommandData<TextEditor> & {
            callback?: GetTextEditorCallback;
        };
    executeWithCodeEditor: CommandData & ExecuteCommandData<null>;
    /**
     * Called upon when attempting to retrieve the content element of a {@link NoteContext}.
     * Generally should not be invoked manually, as it is used by {@link NoteContext.getContentElement}.
     */
    executeWithContentElement: CommandData & ExecuteCommandData<JQuery<HTMLElement>>;
    executeWithTypeWidget: CommandData & ExecuteCommandData<TypeWidget | null>;
    addTextToActiveEditor: CommandData & {
        text: string;
    };
    /** Works only in the electron context menu. */
    replaceMisspelling: CommandData;

    importMarkdownInline: CommandData;
    showPasswordNotSet: CommandData;
    showProtectedSessionPasswordDialog: CommandData;
    showUploadAttachmentsDialog: CommandData & { noteId: string };
    closeProtectedSessionPasswordDialog: CommandData;
    copyImageReferenceToClipboard: CommandData;
    copyImageToClipboard: CommandData;
    updateAttributesList: {
        attributes: Attribute[];
    };

    addNewLabel: CommandData;
    addNewRelation: CommandData;
    addNewLabelDefinition: CommandData;
    addNewRelationDefinition: CommandData;

    cloneNoteIdsTo: CommandData & {
        noteIds: string[];
    };
    moveBranchIdsTo: CommandData & {
        branchIds: string[];
    };
    /** Sets the active {@link Screen} (e.g. to toggle the tree sidebar). It triggers the {@link EventMappings.activeScreenChanged} event, but only if the provided <em>screen</em> is different than the current one. */
    setActiveScreen: CommandData & {
        screen: Screen;
    };
    closeTab: CommandData;
    closeToc: CommandData;
    closeOtherTabs: CommandData;
    closeRightTabs: CommandData;
    closeAllTabs: CommandData;
    reopenLastTab: CommandData;
    moveTabToNewWindow: CommandData;
    copyTabToNewWindow: CommandData;
    closeActiveTab: CommandData & {
        $el: JQuery<HTMLElement>;
    };
    setZoomFactorAndSave: {
        zoomFactor: string;
    };

    reEvaluateRightPaneVisibility: CommandData;
    runActiveNote: CommandData;
    scrollContainerToCommand: CommandData & {
        position: number;
    };
    scrollToEnd: CommandData;
    closeThisNoteSplit: CommandData;
    moveThisNoteSplit: CommandData & { isMovingLeft: boolean };

    // Geomap
    deleteFromMap: { noteId: string };
    openGeoLocation: { noteId: string; event: JQuery.MouseDownEvent };

    toggleZenMode: CommandData;

    updateAttributeList: CommandData & { attributes: Attribute[] };
    saveAttributes: CommandData;
    reloadAttributes: CommandData;
    refreshNoteList: CommandData & { noteId: string };

    refreshResults: {};
    refreshSearchDefinition: {};
};

type EventMappings = {
    initialRenderComplete: {};
    frocaReloaded: {};
    protectedSessionStarted: {};
    notesReloaded: {
        noteIds: string[];
    };
    refreshIncludedNote: {
        noteId: string;
    };
    apiLogMessages: {
        noteId: string;
        messages: string[];
    };
    entitiesReloaded: {
        loadResults: LoadResults;
    };
    addNewLabel: CommandData;
    addNewRelation: CommandData;
    sqlQueryResults: CommandData & {
        results: SqlExecuteResults;
    };
    readOnlyTemporarilyDisabled: {
        noteContext: NoteContext;
    };
    /** Triggered when the {@link CommandMappings.setActiveScreen} command is invoked. */
    activeScreenChanged: {
        activeScreen: Screen;
    };
    activeContextChanged: {
        noteContext: NoteContext;
    };
    beforeNoteSwitch: {
        noteContext: NoteContext;
    };
    beforeNoteContextRemove: {
        ntxIds: string[];
    };
    noteSwitched: {
        noteContext: NoteContext;
        notePath?: string | null;
    };
    noteSwitchedAndActivatedEvent: {
        noteContext: NoteContext;
        notePath: string;
    };
    setNoteContext: {
        noteContext: NoteContext;
    };
    noteTypeMimeChangedEvent: {
        noteId: string;
    };
    reEvaluateHighlightsListWidgetVisibility: {
        noteId: string | undefined;
    };
    reEvaluateTocWidgetVisibility: {
        noteId: string | undefined;
    };
    showHighlightsListWidget: {
        noteId: string;
    };
    showTocWidget: {
        noteId: string;
    };
    showSearchError: {
        error: string;
    };
    searchRefreshed: { ntxId?: string | null };
    hoistedNoteChanged: {
        noteId: string;
        ntxId: string | null;
    };
    contextsReopenedEvent: {
        mainNtxId: string;
        tabPosition: number;
    };
    noteDetailRefreshed: {
        ntxId?: string | null;
    };
    noteContextReorderEvent: {
        oldMainNtxId: string;
        newMainNtxId: string;
        ntxIdsInOrder: string[];
    };
    newNoteContextCreated: {
        noteContext: NoteContext;
    };
    noteContextRemovedEvent: {
        ntxIds: string[];
    };
    exportSvg: {
        ntxId: string | null | undefined;
    };
    geoMapCreateChildNote: {
        ntxId: string | null | undefined; // TODO: deduplicate ntxId
    };
    tabReorder: {
        ntxIdsInOrder: string[];
    };
    refreshNoteList: {
        noteId: string;
    };
    noteTypeMimeChanged: { noteId: string };
    zenModeChanged: { isEnabled: boolean };
    relationMapCreateChildNote: { ntxId: string | null | undefined };
    relationMapResetPanZoom: { ntxId: string | null | undefined };
    relationMapResetZoomIn: { ntxId: string | null | undefined };
    relationMapResetZoomOut: { ntxId: string | null | undefined };
<<<<<<< HEAD
    activeNoteChangedEvent: {};
    showAddLinkDialog: {
        textTypeWidget: EditableTextTypeWidget;
        text: string;
    };
=======
>>>>>>> 17e3bd9f
};

export type EventListener<T extends EventNames> = {
    [key in T as `${key}Event`]: (data: EventData<T>) => void;
};

export type CommandListener<T extends CommandNames> = {
    [key in T as `${key}Command`]: (data: CommandListenerData<T>) => void;
};

export type CommandListenerData<T extends CommandNames> = CommandMappings[T];

type CommandAndEventMappings = CommandMappings & EventMappings;
type EventOnlyNames = keyof EventMappings;
export type EventNames = CommandNames | EventOnlyNames;
export type EventData<T extends EventNames> = CommandAndEventMappings[T];

/**
 * This type is a discriminated union which contains all the possible commands that can be triggered via {@link AppContext.triggerCommand}.
 */
export type CommandNames = keyof CommandMappings;

type FilterByValueType<T, ValueType> = { [K in keyof T]: T[K] extends ValueType ? K : never }[keyof T];

/**
 * Generic which filters {@link CommandNames} to provide only those commands that take in as data the desired implementation of {@link CommandData}. Mostly useful for contextual menu, to enforce consistency in the commands.
 */
export type FilteredCommandNames<T extends CommandData> = keyof Pick<CommandMappings, FilterByValueType<CommandMappings, T>>;

class AppContext extends Component {
    isMainWindow: boolean;
    components: Component[];
    beforeUnloadListeners: WeakRef<BeforeUploadListener>[];
    tabManager!: TabManager;
    layout?: Layout;
    noteTreeWidget?: NoteTreeWidget;

    lastSearchString?: string;

    constructor(isMainWindow: boolean) {
        super();

        this.isMainWindow = isMainWindow;
        // non-widget/layout components needed for the application
        this.components = [];
        this.beforeUnloadListeners = [];
    }

    /**
     * Must be called as soon as possible, before the creation of any components since this method is in charge of initializing the locale. Any attempts to read translation before this method is called will result in `undefined`.
     */
    async earlyInit() {
        await options.initializedPromise;
        await initLocale();
    }

    setLayout(layout: Layout) {
        this.layout = layout;
    }

    async start() {
        this.initComponents();
        this.renderWidgets();

        await froca.initializedPromise;

        this.tabManager.loadTabs();

        setTimeout(() => bundleService.executeStartupBundles(), 2000);
    }

    initComponents() {
        this.tabManager = new TabManager();

        this.components = [this.tabManager, new RootCommandExecutor(), new Entrypoints(), new MainTreeExecutors(), new ShortcutComponent()];

        if (utils.isMobile()) {
            this.components.push(new MobileScreenSwitcherExecutor());
        }

        for (const component of this.components) {
            this.child(component);
        }

        if (utils.isElectron()) {
            this.child(zoomComponent);
        }
    }

    renderWidgets() {
        if (!this.layout) {
            throw new Error("Missing layout.");
        }

        const rootWidget = this.layout.getRootWidget(this);
        const $renderedWidget = rootWidget.render();

        keyboardActionsService.updateDisplayedShortcuts($renderedWidget);

        $("body").append($renderedWidget);

        $renderedWidget.on("click", "[data-trigger-command]", function () {
            if ($(this).hasClass("disabled")) {
                return;
            }

            const commandName = $(this).attr("data-trigger-command");
            const $component = $(this).closest(".component");
            const component = $component.prop("component");

            component.triggerCommand(commandName, { $el: $(this) });
        });

        this.child(rootWidget);

        this.triggerEvent("initialRenderComplete", {});
    }

    triggerEvent<K extends EventNames>(name: K, data: EventData<K>) {
        return this.handleEvent(name, data);
    }

    triggerCommand<K extends CommandNames>(name: K, _data?: CommandMappings[K]) {
        const data = _data || {};
        for (const executor of this.components) {
            const fun = (executor as any)[`${name}Command`];

            if (fun) {
                return executor.callMethod(fun, data);
            }
        }

        // this might hint at error, but sometimes this is used by components which are at different places
        // in the component tree to communicate with each other
        console.debug(`Unhandled command ${name}, converting to event.`);

        return this.triggerEvent(name, data as CommandAndEventMappings[K]);
    }

    getComponentByEl(el: HTMLElement) {
        return $(el).closest(".component").prop("component");
    }

    addBeforeUnloadListener(obj: BeforeUploadListener) {
        if (typeof WeakRef !== "function") {
            // older browsers don't support WeakRef
            return;
        }

        this.beforeUnloadListeners.push(new WeakRef<BeforeUploadListener>(obj));
    }
}

const appContext = new AppContext(window.glob.isMainWindow);

// we should save all outstanding changes before the page/app is closed
$(window).on("beforeunload", () => {
    let allSaved = true;

    appContext.beforeUnloadListeners = appContext.beforeUnloadListeners.filter((wr) => !!wr.deref());

    for (const weakRef of appContext.beforeUnloadListeners) {
        const component = weakRef.deref();

        if (!component) {
            continue;
        }

        if (!component.beforeUnloadEvent()) {
            console.log(`Component ${component.componentId} is not finished saving its state.`);

            toast.showMessage(t("app_context.please_wait_for_save"), 10000);

            allSaved = false;
        }
    }

    if (!allSaved) {
        return "some string";
    }
});

$(window).on("hashchange", function () {
    const { notePath, ntxId, viewScope } = linkService.parseNavigationStateFromUrl(window.location.href);

    if (notePath || ntxId) {
        appContext.tabManager.switchToNoteContext(ntxId, notePath, viewScope);
    }
});

export default appContext;<|MERGE_RESOLUTION|>--- conflicted
+++ resolved
@@ -362,14 +362,12 @@
     relationMapResetPanZoom: { ntxId: string | null | undefined };
     relationMapResetZoomIn: { ntxId: string | null | undefined };
     relationMapResetZoomOut: { ntxId: string | null | undefined };
-<<<<<<< HEAD
     activeNoteChangedEvent: {};
     showAddLinkDialog: {
         textTypeWidget: EditableTextTypeWidget;
         text: string;
     };
-=======
->>>>>>> 17e3bd9f
+
 };
 
 export type EventListener<T extends EventNames> = {
