--- conflicted
+++ resolved
@@ -239,15 +239,9 @@
         }
         else if (revisionItem.type === 'image') {
             this.$content.html($("<img>")
-<<<<<<< HEAD
                 // reason why we put this inline as base64 is that we do not want to let user copy this
                 // as a URL to be used in a note. Instead, if they copy and paste it into a note, it will be an uploaded as a new note
-                .attr("src", `data:${note.mime};base64,${fullNoteRevision.content}`)
-=======
-                // reason why we put this inline as base64 is that we do not want to let user to copy this
-                // as a URL to be used in a note. Instead, if they copy and paste it into a note, it will be a uploaded as a new note
                 .attr("src", `data:${fullNoteRevision.mime};base64,${fullNoteRevision.content}`)
->>>>>>> ef825371
                 .css("max-width", "100%")
                 .css("max-height", "100%"));
         }
