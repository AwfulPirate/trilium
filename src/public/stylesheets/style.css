html {
    /* this fixes FF filter vs. position fixed bug: https://github.com/zadam/trilium/issues/233 */
    height: 100%;
}

body {
    /* Fix for CKEditor block gutter icon "stretching" body and causing scrollbar to appear after pressing enter
       on the last line of the editor. */
    position: fixed;
    width: 100%;
}

button.btn, button.btn-sm {
    font-size: inherit;
}

.input-group-text {
    background-color: var(--accented-background-color) !important;
    color: var(--muted-text-color) !important;
}

button.close {
    color: var(--main-text-color);
}

button.close:hover {
    color: var(--hover-item-text-color);
}

.modal-content {
    background-color: var(--modal-background-color) !important;
}

.nav-link.active {
    background-color: inherit !important;
    color: var(--main-text-color) !important;
}

ul.fancytree-container {
    /* override specific size from fancytree.css */
    font-family: inherit !important;
    font-size: inherit !important;
}

.fancytree-title {
    margin-left: 7px !important;
}

.fancytree-node:not(.fancytree-loading) .fancytree-expander {
    background: none;
    width: 21px;
    height: auto;
    text-align: center;
}

.fancytree-node:not(.fancytree-loading) .fancytree-expander:before {
    font-family: 'boxicons' !important;
    speak: none;
    font-size: x-large;
    text-transform: none;
    line-height: 1;
    content: "\ea1d";
    position: relative;
    top: -2px;
    margin-right: 5px;
}

/* this is done to preserve correct indentation. Better solution would be preferable */
.fancytree-node:not(.fancytree-folder) .fancytree-expander:before {
    color: var(--main-background-color); /* setting to background color makes this invisible */
}

.fancytree-node.fancytree-expanded .fancytree-expander:before {
    font-family: 'boxicons' !important;
    content: "\ea17";
}

/** some common text styling for cssClass label */
span.fancytree-node.underline .fancytree-title { text-decoration: underline; }
span.fancytree-node.dotted .fancytree-title { text-decoration: dotted; }
span.fancytree-node.bold .fancytree-title { font-weight: bold; }
span.fancytree-node.muted { opacity: 0.6; }

.note-title[readonly] {
    background: inherit;
}

.tdialog {
    display: none;
}

.note-tab-content-template {
    display: none !important;
}

.note-tab-content {
    display: flex;
    flex-direction: row;
    height: 100%;
    width: 100%;
}

/** we disable shield background when in zen mode because I couldn't get it to stay static
    (it kept growing with content) */
#root-widget:not(.zen-mode) .note-tab-content.protected {
    /* DON'T COLLAPSE THE RULES INTO SINGLE ONE, BACKGROUND WON'T DISPLAY */
    background: url('../images/shield.svg') no-repeat;
    background-size: contain;
    background-position: center;
}

.zen-mode #center-pane {
    width: 100% !important;
}

.ui-autocomplete {
    max-height: 300px;
    overflow-y: auto;
    /* prevent horizontal scrollbar */
    overflow-x: hidden;
}

.icon-action:hover:not(.disabled) {
    text-decoration: none;
    border-color: var(--button-border-color);
}

.icon-action {
    border: 1px solid transparent;
    border-radius: 3px;
    padding: 5px;
    cursor: pointer;
    font-size: 1.5em;
    color: var(--main-text-color);
}

.icon-action.disabled {
    color: var(--muted-text-color) !important;
    cursor: not-allowed;
    pointer-events: none;
}

.ui-widget-content a:not(.ui-tabs-anchor) {
    color: #337ab7 !important;
}

div.ui-tooltip {
    max-width: 600px;
    max-height: 600px;
    overflow: auto;
}

.alert {
    padding: 5px;
    width: auto;
}

/*
* .search-inactive is added to search window <webview> when the window
* is inactive.
*/
.search-inactive {
    visibility: hidden;
}

/*
* .search-inactive is added to search window <webview> when the window
* is active.
*/
.search-active {
    visibility: visible;
}

.electronSearchText-box {
    display: none;
}
.electronSearchText-visible {
    display: block;
}

/* Allow to use <kbd> elements inside the title to define shortcut hints. */
.ui-menu kbd, button kbd {
    color: var(--muted-text-color);
    border: none;
    background-color: transparent;
    box-shadow: none;
}

.ui-menu kbd {
    margin-left: 30px;
    float: right;
}

#note-source {
    height: 98%;
    width: 100%;
    overflow: scroll;
}

.suppressed {
    display: none;
}

.dropdown-menu {
    color: var(--menu-text-color) !important;
    background-color: var(--menu-background-color) !important;
}

.dropdown-menu .disabled {
    color: #888 !important;
    pointer-events: none;
}

.dropdown-menu a:hover:not(.disabled), .dropdown-item:hover:not(.disabled) {
    color: var(--hover-item-text-color) !important;
    background-color: var(--hover-item-background-color) !important;
    cursor: pointer;
}

.dropdown-menu a:not(.selected) .check {
    visibility: hidden;
}

.dropdown-menu kbd
{
    color: var(--muted-text-color);
    border: none;
    background-color: transparent;
    box-shadow: none;
}

.dropdown-menu kbd {
    float: right;
}

.dropdown-item {
    color: var(--menu-text-color) !important;
}

.dropdown-item.disabled, .dropdown-item.disabled kbd {
    color: #aaa !important;
}

.dropdown-item.active {
    color: var(--active-item-text-color) !important;
    background-color: var(--active-item-background-color) !important;
}

.CodeMirror {
    height: 100%;
    background: inherit;
}

.CodeMirror-gutters {
    background-color: inherit !important;
    border-right: none;
}

.cm-matchhighlight {
    background-color: #eeeeee
}

#sql-console-query {
    height: 150px;
    width: 100%;
    border: 1px solid #ccc;
    margin-bottom: 10px;
}

#sql-console-query .CodeMirror {
    height: 150px;
}

#sql-console-query .CodeMirror-scroll {
    min-height: inherit !important;
}

.btn {
    border-radius: var(--button-border-radius);
}

.btn.btn-primary {
    border-color: var(--primary-button-border-color);
    background-color: var(--primary-button-background-color);
    color: var(--primary-button-text-color);
}

.btn:not(:disabled):not(.disabled):active, .btn:not(:disabled):not(.disabled).active {
    border-color: var(--primary-button-text-color);
    background-color: var(--active-item-background-color);
    color: var(--active-item-text-color);
}

.btn.btn-primary kbd {
    color: var(--primary-button-text-color);
}

.btn:not(.btn-primary) {
    border-color: var(--button-border-color);
    background-color: var(--button-background-color);
    color: var(--button-text-color);
}

.btn.active:not(.btn-primary) {
    background-color: var(--button-disabled-background-color) !important;
    opacity: 0.4;
}

button.icon-button {
    font-size: 1.5em;
    padding: 2px;
    max-height: 34px;
}

.ck.ck-block-toolbar-button {
    transform: translateX(7px);
    color: var(--muted-text-color);
    background-color: var(--main-background-color);
    /* Making this narrower because https://github.com/zadam/trilium/issues/502 (problem only in smaller font sizes) */
    min-width: 0;
    padding: 0;
}

pre:not(.CodeMirror-line) {
    color: var(--main-text-color) !important;
    white-space: pre-wrap;
}

.pointer {
    cursor: pointer;
}

.show-recent-notes-button, .input-clearer-button, .go-to-selected-note-button {
    padding-top: 8px;
}

.show-recent-notes-button {
    cursor: pointer;
    font-size: 1.3em;
    padding-left: 5px;
    padding-right: 5px;
}

.input-clearer-button {
    cursor: pointer;
    font-size: 1.3em;
    background: inherit !important;
    padding-left: 5px;
    padding-right: 5px;
}

.open-external-link-button {
    cursor: pointer;
    font-size: 1.3em;
    padding-left: 5px;
    padding-right: 5px;
    padding-top: 8px;
}

.go-to-selected-note-button {
    cursor: pointer;
    font-size: 1.3em;
    padding-left: 4px;
    padding-right: 3px;
}

.go-to-selected-note-button.disabled, .go-to-selected-note-button.disabled:hover {
    cursor: inherit;
    color: var(--button-disabled-background-color) !important;
}

.note-autocomplete-input {
    /* this is for seamless integration of "input clearer" button */
    border-right: 0;
}

table.promoted-attributes-in-tooltip {
    margin: auto;
}

table.promoted-attributes-in-tooltip td, table.promoted-attributes-in-tooltip th {
    padding: 10px;
}

.tooltip {
    font-size: var(--main-font-size) !important;
}

.tooltip-inner {
    padding: 15px 15px 0 15px;
    background-color: var(--tooltip-background-color) !important;
    border: 1px solid var(--main-border-color);
    border-radius: 5px;
    text-align: left;
    color: var(--main-text-color) !important;
    max-width: 500px;
    box-shadow: 10px 10px 93px -25px #aaaaaa;
}

.tooltip-attributes {
    color: var(--muted-text-color);
    margin-bottom: 7px;
}

.note-tooltip-content {
    /* height needs to stay small because tooltip has problem when it can't fit to either top or bottom of the cursor */
    max-height: 300px;
    overflow: hidden;
}

.tooltip-inner img {
    max-width: 250px;
    max-height: 250px;
}

.tooltip-inner figure.image-style-side {
    float: right;
}

.tooltip.show {
    opacity: 1;
}

.algolia-autocomplete {
    width: calc(100% - 30px);
    z-index: 2000 !important;
}

.algolia-autocomplete .aa-input, .algolia-autocomplete .aa-hint {
    width: 100%;
}

.algolia-autocomplete .aa-dropdown-menu {
    width: 100%;
    background-color: var(--main-background-color);
    border: 1px solid var(--main-border-color);
    border-top: none;
    z-index: 2000 !important;
    max-height: 500px;
    overflow: auto;
    padding: 0;
    margin: 0;
}

.algolia-autocomplete .aa-dropdown-menu .aa-suggestion {
    cursor: pointer;
    padding: 5px;
    margin: 0;
}

.algolia-autocomplete .aa-dropdown-menu .aa-suggestion p {
    padding: 0;
    margin: 0;
}

.algolia-autocomplete .aa-dropdown-menu .aa-suggestion.aa-cursor {
    color: var(--hover-item-text-color);
    background-color: var(--hover-item-background-color);
}

.help-button {
    float: right;
    background: none;
    font-weight: 900;
    color: orange;
    border: 0;
    cursor: pointer;
}

.multiplicity {
    font-size: 1.3em;
}

/* this is because bootstrap (?) sets code color to red for some reason */
code {
    color: inherit !important;
}

.animated {
    animation-duration: 1s;
    animation-fill-mode: both;
}

@keyframes fadeInDown {
    from {
        opacity: 0;
        transform: translate3d(0, -100%, 0);
    }

    to {
        opacity: 1;
        transform: translate3d(0, 0, 0);
    }
}

.fadeInDown {
    animation-name: fadeInDown;
}

@keyframes fadeOutUp {
    from {
        opacity: 1;
    }

    to {
        opacity: 0;
        -webkit-transform: translate3d(0, -100%, 0);
        transform: translate3d(0, -100%, 0);
    }
}

.fadeOutUp {
    animation-name: fadeOutUp;
}

div[data-notify="container"] {
    text-align: center;
}

.saved-indicator {
    font-size: 150%;
}

#export-form .form-check {
    padding-top: 10px;
    padding-bottom: 10px;
}

#export-form .format-choice {
    padding-left: 40px;
    display: none;
}

#export-form #opml-versions {
    padding-left: 60px;
    display: none;
}

#export-form .form-check-label {
    padding: 2px;
}

.unhoist-button-wrapper {
    position: relative;
    top: -4px;
}

.unhoist-button {
    text-decoration: underline !important;
    color: var(--link-color) !important;
    cursor: pointer !important;
}

.ck-editor__is-empty.ck-content.ck-editor__editable::before {
    content: 'You can start writing note here ...';
    position: absolute;
    display: block;

    margin: var(--ck-spacing-large) 0;

    color: var(--muted-text-color);
}

.ck-content .table table th {
    background-color: var(--accented-background-color);
}

.fancytree-loading span.fancytree-expander {
    background-image: none !important;
    display: inline-block;
}

.fancytree-loading span.fancytree-expander:after {
    content: " ";
    color: inherit !important;
    display: block;
    border-radius: 50%;
    border-color: #000 transparent #000 transparent;
    animation: lds-dual-ring 1.2s linear infinite;
}

@keyframes lds-dual-ring {
    0% {
        transform: rotate(0deg);
    }
    100% {
        transform: rotate(360deg);
    }
}

.ck-content .image > figcaption {
    color: var(--main-text-color) !important;
    background-color: var(--accented-background-color) !important;
}

#options-dialog input[type=number] {
    text-align: right;
}

.help-cards ul {
    padding-left: 20px;
}

.help-cards kbd {
    color: var(--main-text-color);
    background-color: var(--accented-background-color);
    border: 1px solid var(--main-border-color);
    padding: 2px;
}



a.external:not(.no-arrow):after, a[href^="http://"]:not(.no-arrow):after, a[href^="https://"]:not(.no-arrow):after {
    font-size: smaller;
    content: "\2197";
    vertical-align: top;
}

.card {
    background-color: inherit !important;
    border-color: var(--main-border-color) !important;
}

.bx-empty {
    width: 1em;
    display: inline-block;
}



.note-detail-empty {
    margin: 50px;
}

.modal-header {
    padding: 0.7rem 1rem !important; /* make modal header padding slightly smaller */
}

.floating-button {
    position: absolute !important;
    z-index: 100;
}

#toast-container {
    position: absolute;
    width: 100%;
    top: 20px;
    pointer-events: none;
}

.component {
    contain: size;
}

.toast {
    background-color: var(--accented-background-color) !important;
    color: var(--main-text-color) !important;
    z-index: 9999999999 !important;
    pointer-events: all;
    flex-basis: 0; /* otherwise toast is always at least 350px tall (happens since 4.5.1, perhaps a bug) */
}

.toast-header {
    background-color: var(--more-accented-background-color) !important;
    color: var(--main-text-color) !important;
}

.ck-mentions .ck-button {
    font-size: var(--detail-font-size) !important;
    padding: 5px;
}

.ck-mentions .ck-button b {
    font-size: var(--detail-font-size) !important;
}

.ck-mentions .ck-button.ck-on {
    background-color: var(--active-item-background-color) !important;
    color: var(--active-item-text-color) !important;
}

.ck-mentions .ck-button b {
    font-weight: bold !important;
    color: inherit !important;
    vertical-align: baseline !important;
}

.ck-content .todo-list .todo-list__label > input:before {
    border: 1px solid var(--muted-text-color) !important;
}

.ck-link-actions .ck-tooltip {
    /* force hide the tooltip since it shows misleading "open link in new tab */
    display: none !important;
}

.include-note {
    margin-bottom: 10px;
    padding: 10px;
    border-radius: 10px;
    background-color: var(--accented-background-color);
}

.include-note.ck-placeholder::before { /* remove placeholder in otherwise empty note */
    content: '' !important;
}

.include-note.box-size-small .include-note-content {
    max-height: 10em;
    overflow: auto;
}

.include-note.box-size-small .include-note-content.type-pdf {
    height: 10em; /* PDF is rendered in iframe and must be sized absolutely */
}

.include-note.box-size-medium .include-note-content {
    max-height: 20em;
    overflow: auto;
}

.include-note.box-size-medium .include-note-content.type-pdf {
    height: 20em; /* PDF is rendered in iframe and must be sized absolutely */
}

.include-note.box-size-full .include-note-content.type-pdf {
    height: 50em; /* PDF is rendered in iframe and it's not possible to put full height so at least a large height */
}

.alert-warning {
    color: var(--main-text-color) !important;
    background-color: var(--accented-background-color) !important;
    border-color: var(--main-border-color) !important;
}

body {
    font-size: var(--main-font-size);
}

.hidden-by-zen-mode {
    display: none !important;
}

.gutter {
    background: linear-gradient(to bottom, transparent, var(--accented-background-color), transparent);
}

.gutter:hover {
    background: linear-gradient(to bottom, transparent, var(--main-border-color), transparent);
}

.gutter.gutter-horizontal {
    cursor: col-resize;
}

.gutter.gutter-vertical {
    cursor: row-resize;
}

.dropdown-menu {
    font-size: inherit;
}

#context-menu-container {
    max-height: 100vh;
    /* !!! Cannot set overflow: auto, submenus will break !!! */
}

#context-menu-container, #context-menu-container .dropdown-menu {
    padding: 3px 0 0;
    z-index: 1000;
}

#context-menu-container .dropdown-item {
    padding: 0 7px 0 10px;
    cursor: pointer;
}

li.dropdown-submenu:hover > ul.dropdown-menu {
    display: block;
}

.dropdown-submenu {
    position:relative;
}

.dropdown-submenu > .dropdown-menu {
    top: 0;
    left: 100%;
    margin-top: -6px;
    min-width: 15rem;
}

/* rotate caret on hover */
.dropdown-menu > li > a:hover:after {
    text-decoration: underline;
    transform: rotate(-90deg);
}

.fancytree-loading span.fancytree-expander {
    width: 16px;
    height: 16px;
    margin-left: 4px;
}

.fancytree-loading span.fancytree-expander:after {
    width: 12px;
    height: 12px;
    margin-top: 4px;
    margin-left: 1px;
    border-width: 1px;
    border-style: solid;
}

body {
    /* FF basic styling */
    scrollbar-color: var(--active-item-background-color) var(--main-background-color);
}

::-webkit-scrollbar {
    width: 12px;
}

::-webkit-scrollbar-thumb {
    border-radius: 3px;
    border: 1px solid var(--scrollbar-border-color);
}

::-webkit-scrollbar-corner {
    background-color: inherit;
}

[data-toggle="tooltip"] span {
    padding-bottom: 0;
    border-bottom: 1px dotted;
}

.hidden-int, .hidden-ext {
    display: none !important;
}

.ck.ck-mentions > .ck-list__item {
    max-width: 700px;
}

.ck.ck-mentions > .ck-list__item .ck-button {
    /* wrap text for very long note path title */
    white-space: normal !important;
}

ul.fancytree-container li {
    contain: layout paint;
}

/**
    ckeditor's autocomplete
    should be higher than 1070 of tooltip
*/
.ck.ck-balloon-panel {
<<<<<<< HEAD
    z-index: 10001;
}

.area-expander {
    display: flex;
    flex-direction: row;
    color: var(--muted-text-color);
    font-size: 90%;
}

.area-expander hr {
    height: 1px;
    border-color: var(--main-border-color);
    position: relative;
    top: 4px;
    margin-top: 5px;
}

.area-expander-text {
    padding-left: 20px;
    padding-right: 20px;
    white-space: nowrap;
}

.area-expander:hover {
    cursor: pointer;
}

.area-expander:hover hr {
    border-color: var(--main-text-color);
}

.area-expander:hover .area-expander-text {
    color: var(--main-text-color);
=======
    z-index: 1101;
>>>>>>> 03e4c49f
}<|MERGE_RESOLUTION|>--- conflicted
+++ resolved
@@ -857,8 +857,7 @@
     should be higher than 1070 of tooltip
 */
 .ck.ck-balloon-panel {
-<<<<<<< HEAD
-    z-index: 10001;
+    z-index: 1101;
 }
 
 .area-expander {
@@ -892,7 +891,4 @@
 
 .area-expander:hover .area-expander-text {
     color: var(--main-text-color);
-=======
-    z-index: 1101;
->>>>>>> 03e4c49f
 }