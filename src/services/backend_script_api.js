--- conflicted
+++ resolved
@@ -19,8 +19,8 @@
 const specialNotesService = require("./special_notes");
 const branchService = require("./branches");
 const exportService = require("./export/zip");
-<<<<<<< HEAD
-const syncMutex = require("./sync_mutex.js");
+const syncMutex = require("./sync_mutex");
+const backupService = require("./backup");
 const optionsService = require("./options");
 
 
@@ -34,10 +34,6 @@
  * @global
  * @var {BackendScriptApi} api
  */
-=======
-const syncMutex = require("./sync_mutex");
-const backupService = require("./backup");
->>>>>>> ef2ade84
 
 /**
  * <p>This is the main backend API interface for scripts. All the properties and methods are published in the "api" object
