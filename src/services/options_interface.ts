import type { KeyboardActionNames } from "./keyboard_actions_interface.js";

/**
 * A dictionary where the keys are the option keys (e.g. `theme`) and their corresponding values.
 */
export type OptionMap = Record<OptionNames, string>;

/**
 * For each keyboard action, there is a corresponding option which identifies the key combination defined by the user.
 */
type KeyboardShortcutsOptions<T extends KeyboardActionNames> = {
    [key in T as `keyboardShortcuts${Capitalize<key>}`]: string;
};

export type FontFamily = "theme" | "serif" | "sans-serif" | "monospace" | string;

export interface OptionDefinitions extends KeyboardShortcutsOptions<KeyboardActionNames> {
    openNoteContexts: string;
    lastDailyBackupDate: string;
    lastWeeklyBackupDate: string;
    lastMonthlyBackupDate: string;
    dbVersion: string;
    theme: string;
    syncServerHost: string;
    syncServerTimeout: string;
    syncProxy: string;
    mainFontFamily: FontFamily;
    treeFontFamily: FontFamily;
    detailFontFamily: FontFamily;
    monospaceFontFamily: FontFamily;
    spellCheckLanguageCode: string;
    codeNotesMimeTypes: string;
    headingStyle: string;
    highlightsList: string;
    customSearchEngineName: string;
    customSearchEngineUrl: string;
    locale: string;
    formattingLocale: string;
    codeBlockTheme: string;
    textNoteEditorType: string;
    layoutOrientation: string;
    allowedHtmlTags: string;
    documentId: string;
    documentSecret: string;
    passwordVerificationHash: string;
    passwordVerificationSalt: string;
    passwordDerivedKeySalt: string;
    encryptedDataKey: string;
    hoistedNoteId: string;

<<<<<<< HEAD
    // AI/LLM integration options
    aiEnabled: boolean;
    aiProvider: string;
    aiSystemPrompt: string;
    aiTemperature: string;
    openaiApiKey: string;
    openaiDefaultModel: string;
    openaiEmbeddingModel: string;
    openaiBaseUrl: string;
    anthropicApiKey: string;
    anthropicDefaultModel: string;
    voyageEmbeddingModel: string;
    voyageApiKey: string;
    anthropicBaseUrl: string;
    ollamaEnabled: boolean;
    ollamaBaseUrl: string;
    ollamaDefaultModel: string;
    ollamaEmbeddingModel: string;
    codeOpenAiModel: string;
    aiProviderPrecedence: string;

    // Embedding-related options
    embeddingAutoUpdateEnabled: boolean;
    embeddingUpdateInterval: number;
    embeddingBatchSize: number;
    embeddingDefaultDimension: number;
    embeddingsDefaultProvider: string;
    embeddingProviderPrecedence: string;
    enableAutomaticIndexing: boolean;
    embeddingSimilarityThreshold: string;
    maxNotesPerLlmQuery: string;
    embeddingGenerationLocation: string;
    embeddingDimensionStrategy: string; // 'adapt' or 'regenerate'
=======
    // Multi-Factor Authentication
    mfaEnabled: boolean;
    mfaMethod: string;
    totpEncryptionSalt: string;
    totpEncryptedSecret: string;
    totpVerificationHash: string;
    encryptedRecoveryCodes: boolean;
    userSubjectIdentifierSaved: boolean;
    recoveryCodeInitialVector: string;
    recoveryCodeSecurityKey: string;
    recoveryCodesEncrypted: string;
>>>>>>> f3b866fa

    lastSyncedPull: number;
    lastSyncedPush: number;
    revisionSnapshotTimeInterval: number;
    revisionSnapshotTimeIntervalTimeScale: number;
    revisionSnapshotNumberLimit: number;
    protectedSessionTimeout: number;
    protectedSessionTimeoutTimeScale: number;
    zoomFactor: number;
    mainFontSize: number;
    treeFontSize: number;
    detailFontSize: number;
    monospaceFontSize: number;
    imageMaxWidthHeight: number;
    imageJpegQuality: number;
    leftPaneWidth: number;
    rightPaneWidth: number;
    eraseEntitiesAfterTimeInSeconds: number;
    eraseEntitiesAfterTimeScale: number;
    autoReadonlySizeText: number;
    autoReadonlySizeCode: number;
    maxContentWidth: number;
    minTocHeadings: number;
    eraseUnusedAttachmentsAfterSeconds: number;
    eraseUnusedAttachmentsAfterTimeScale: number;
    firstDayOfWeek: number;
    languages: string;

    // Appearance
    splitEditorOrientation: "horziontal" | "vertical";

    initialized: boolean;
    isPasswordSet: boolean;
    overrideThemeFonts: boolean;
    spellCheckEnabled: boolean;
    autoFixConsistencyIssues: boolean;
    vimKeymapEnabled: boolean;
    codeLineWrapEnabled: boolean;
    leftPaneVisible: boolean;
    rightPaneVisible: boolean;
    nativeTitleBarVisible: boolean;
    hideArchivedNotes_main: boolean;
    debugModeEnabled: boolean;
    autoCollapseNoteTree: boolean;
    dailyBackupEnabled: boolean;
    weeklyBackupEnabled: boolean;
    monthlyBackupEnabled: boolean;
    compressImages: boolean;
    downloadImagesAutomatically: boolean;
    checkForUpdates: boolean;
    disableTray: boolean;
    promotedAttributesOpenInRibbon: boolean;
    editedNotesOpenInRibbon: boolean;
    codeBlockWordWrap: boolean;
    textNoteEditorMultilineToolbar: boolean;
    backgroundEffects: boolean;
    // Share settings
    redirectBareDomain: boolean;
    showLoginInShareTheme: boolean;
}

export type OptionNames = keyof OptionDefinitions;

export type FilterOptionsByType<U> = {
    [K in keyof OptionDefinitions]: OptionDefinitions[K] extends U ? K : never;
}[keyof OptionDefinitions];<|MERGE_RESOLUTION|>--- conflicted
+++ resolved
@@ -48,7 +48,6 @@
     encryptedDataKey: string;
     hoistedNoteId: string;
 
-<<<<<<< HEAD
     // AI/LLM integration options
     aiEnabled: boolean;
     aiProvider: string;
@@ -82,7 +81,6 @@
     maxNotesPerLlmQuery: string;
     embeddingGenerationLocation: string;
     embeddingDimensionStrategy: string; // 'adapt' or 'regenerate'
-=======
     // Multi-Factor Authentication
     mfaEnabled: boolean;
     mfaMethod: string;
@@ -94,7 +92,6 @@
     recoveryCodeInitialVector: string;
     recoveryCodeSecurityKey: string;
     recoveryCodesEncrypted: string;
->>>>>>> f3b866fa
 
     lastSyncedPull: number;
     lastSyncedPush: number;
