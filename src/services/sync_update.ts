import sql from "./sql.js";
import log from "./log.js";
import entityChangesService from "./entity_changes.js";
import eventService from "./events.js";
import entityConstructor from "../becca/entity_constructor.js";
import ws from "./ws.js";
<<<<<<< HEAD
import { EntityChange, EntityChangeRecord, EntityRow } from './entity_changes_interface';
=======
import { EntityChange, EntityChangeRecord, EntityRow } from './entity_changes_interface.js';
>>>>>>> 3ba8f934

interface UpdateContext {
    alreadyErased: number;
    erased: number;
    updated: Record<string, string[]>
}

function updateEntities(entityChanges: EntityChangeRecord[], instanceId: string) {
    if (entityChanges.length === 0) {
        return;
    }

    let atLeastOnePullApplied = false;
    const updateContext = {
        updated: {},
        alreadyUpdated: 0,
        erased: 0,
        alreadyErased: 0
    };

    for (const {entityChange, entity} of entityChanges) {
        const changeAppliedAlready = entityChange.changeId
            && !!sql.getValue("SELECT 1 FROM entity_changes WHERE changeId = ?", [entityChange.changeId]);

        if (changeAppliedAlready) {
            updateContext.alreadyUpdated++;

            continue;
        }

        if (!atLeastOnePullApplied) { // avoid spamming and send only for first
            ws.syncPullInProgress();

            atLeastOnePullApplied = true;
        }

        updateEntity(entityChange, entity, instanceId, updateContext);
    }

    logUpdateContext(updateContext);
}

function updateEntity(remoteEC: EntityChange, remoteEntityRow: EntityRow | undefined, instanceId: string, updateContext: UpdateContext) {
    if (!remoteEntityRow && remoteEC.entityName === 'options') {
        return; // can be undefined for options with isSynced=false
    }

    const updated = remoteEC.entityName === 'note_reordering'
        ? updateNoteReordering(remoteEC, remoteEntityRow, instanceId)
        : updateNormalEntity(remoteEC, remoteEntityRow, instanceId, updateContext);

    if (updated) {
        if (remoteEntityRow?.isDeleted) {
            eventService.emit(eventService.ENTITY_DELETE_SYNCED, {
                entityName: remoteEC.entityName,
                entityId: remoteEC.entityId
            });
        }
        else if (!remoteEC.isErased) {
            eventService.emit(eventService.ENTITY_CHANGE_SYNCED, {
                entityName: remoteEC.entityName,
                entityRow: remoteEntityRow
            });
        }
    }
}

function updateNormalEntity(remoteEC: EntityChange, remoteEntityRow: EntityRow | undefined, instanceId: string, updateContext: UpdateContext) {
    const localEC = sql.getRow<EntityChange | undefined>(`SELECT * FROM entity_changes WHERE entityName = ? AND entityId = ?`, [remoteEC.entityName, remoteEC.entityId]);
    const localECIsOlderOrSameAsRemote = (
            localEC && localEC.utcDateChanged && remoteEC.utcDateChanged &&
            localEC.utcDateChanged <= remoteEC.utcDateChanged);

    if (!localEC || localECIsOlderOrSameAsRemote) {
        if (remoteEC.isErased) {
            if (localEC?.isErased) {
                eraseEntity(remoteEC); // make sure it's erased anyway
                updateContext.alreadyErased++;
            } else {
                eraseEntity(remoteEC);
                updateContext.erased++;
            }
        } else {
            if (!remoteEntityRow) {
                throw new Error(`Empty entity row for: ${JSON.stringify(remoteEC)}`);
            }

            preProcessContent(remoteEC, remoteEntityRow);

            sql.replace(remoteEC.entityName, remoteEntityRow);

            updateContext.updated[remoteEC.entityName] = updateContext.updated[remoteEC.entityName] || [];
            updateContext.updated[remoteEC.entityName].push(remoteEC.entityId);
        }

        if (!localEC
            || localECIsOlderOrSameAsRemote
            || localEC.hash !== remoteEC.hash
            || localEC.isErased !== remoteEC.isErased
        ) {
            entityChangesService.putEntityChangeWithInstanceId(remoteEC, instanceId);
        }

        return true;
    } else if ((localEC.hash !== remoteEC.hash || localEC.isErased !== remoteEC.isErased)
                && !localECIsOlderOrSameAsRemote) {
        // the change on our side is newer than on the other side, so the other side should update
        entityChangesService.putEntityChangeForOtherInstances(localEC);

        return false;
    }

    return false;
}

function preProcessContent(remoteEC: EntityChange, remoteEntityRow: EntityRow) {
    if (remoteEC.entityName === 'blobs' && remoteEntityRow.content !== null) {
        // we always use a Buffer object which is different from normal saving - there we use a simple string type for
        // "string notes". The problem is that in general, it's not possible to detect whether a blob content
        // is string note or note (syncs can arrive out of order)
        if (typeof remoteEntityRow.content === "string") {
            remoteEntityRow.content = Buffer.from(remoteEntityRow.content, 'base64');

            if (remoteEntityRow.content.byteLength === 0) {
                // there seems to be a bug which causes empty buffer to be stored as NULL which is then picked up as inconsistency
                // (possibly not a problem anymore with the newer better-sqlite3)
                remoteEntityRow.content = "";
            }
        }
    }
}

function updateNoteReordering(remoteEC: EntityChange, remoteEntityRow: EntityRow | undefined, instanceId: string) {
    if (!remoteEntityRow) {
        throw new Error(`Empty note_reordering body for: ${JSON.stringify(remoteEC)}`);
    }

    for (const key in remoteEntityRow) {
        sql.execute("UPDATE branches SET notePosition = ? WHERE branchId = ?", [remoteEntityRow[key as keyof EntityRow], key]);
    }

    entityChangesService.putEntityChangeWithInstanceId(remoteEC, instanceId);

    return true;
}

function eraseEntity(entityChange: EntityChange) {
    const {entityName, entityId} = entityChange;

    const entityNames = [
        "notes",
        "branches",
        "attributes",
        "revisions",
        "attachments",
        "blobs"
    ];

    if (!entityNames.includes(entityName)) {
        log.error(`Cannot erase ${entityName} '${entityId}'.`);
        return;
    }

    const primaryKeyName = entityConstructor.getEntityFromEntityName(entityName).primaryKeyName;

    sql.execute(`DELETE FROM ${entityName} WHERE ${primaryKeyName} = ?`, [entityId]);
}

function logUpdateContext(updateContext: UpdateContext) {
    const message = JSON.stringify(updateContext)
        .replaceAll('"', '')
        .replaceAll(":", ": ")
        .replaceAll(",", ", ");

    log.info(message.substr(1, message.length - 2));
}

export default {
    updateEntities
};<|MERGE_RESOLUTION|>--- conflicted
+++ resolved
@@ -4,11 +4,7 @@
 import eventService from "./events.js";
 import entityConstructor from "../becca/entity_constructor.js";
 import ws from "./ws.js";
-<<<<<<< HEAD
-import { EntityChange, EntityChangeRecord, EntityRow } from './entity_changes_interface';
-=======
 import { EntityChange, EntityChangeRecord, EntityRow } from './entity_changes_interface.js';
->>>>>>> 3ba8f934
 
 interface UpdateContext {
     alreadyErased: number;
