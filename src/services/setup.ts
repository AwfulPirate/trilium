--- conflicted
+++ resolved
@@ -7,11 +7,7 @@
 import appInfo from "./app_info.js";
 import utils from "./utils.js";
 import becca from "../becca/becca.js";
-<<<<<<< HEAD
-import { SetupStatusResponse, SetupSyncSeedResponse } from './api-interface';
-=======
 import { SetupStatusResponse, SetupSyncSeedResponse } from './api-interface.js';
->>>>>>> 3ba8f934
 
 async function hasSyncServerSchemaAndSeed() {
     const response = await requestToSyncServer<SetupStatusResponse>('GET', '/api/setup/status');
