const sax = require("sax");
const fileType = require('file-type');
const stream = require('stream');
const log = require("../log");
const utils = require("../utils");
const noteService = require("../notes");
const imageService = require("../image");
const protectedSessionService = require('../protected_session');

// date format is e.g. 20181121T193703Z
function parseDate(text) {
    // insert - and : to make it ISO format
    text = text.substr(0, 4) + "-" + text.substr(4, 2) + "-" + text.substr(6, 2)
        + "T" + text.substr(9, 2) + ":" + text.substr(11, 2) + ":" + text.substr(13, 2) + "Z";

    return text;
}

let note = {};
let resource;

async function importEnex(taskContext, file, parentNote) {
    const saxStream = sax.createStream(true);

    const rootNoteTitle = file.originalname.toLowerCase().endsWith(".enex")
        ? file.originalname.substr(0, file.originalname.length - 5)
        : file.originalname;

    // root note is new note into all ENEX/notebook's notes will be imported
    const rootNote = (await noteService.createNewNote({
        parentNoteId: parentNote.noteId,
        title: rootNoteTitle,
        content: "",
        type: 'text',
        mime: 'text/html',
        isProtected: parentNote.isProtected && protectedSessionService.isProtectedSessionAvailable(),
    })).note;

    // we're persisting notes as we parse the document, but these are run asynchronously and may not be finished
    // when we finish parsing. We use this to be sure that all saving has been finished before returning successfully.
    const saveNotePromises = [];

    function extractContent(content) {
        const openingNoteIndex = content.indexOf('<en-note>');
<<<<<<< HEAD

        if (openingNoteIndex !== -1) {
            content = content.substr(openingNoteIndex + 9);
        }

=======

        if (openingNoteIndex !== -1) {
            content = content.substr(openingNoteIndex + 9);
        }

>>>>>>> 643d9077
        const closingNoteIndex = content.lastIndexOf('</en-note>');

        if (closingNoteIndex !== -1) {
            content = content.substr(0, closingNoteIndex);
        }

        content = content.trim();

        // workaround for https://github.com/ckeditor/ckeditor5-list/issues/116
        content = content.replace(/<li>\s+<div>/g, "<li>");
        content = content.replace(/<\/div>\s+<\/li>/g, "</li>");

        // workaround for https://github.com/ckeditor/ckeditor5-list/issues/115
        content = content.replace(/<ul>\s+<ul>/g, "<ul><li><ul>");
        content = content.replace(/<\/li>\s+<ul>/g, "<ul>");
        content = content.replace(/<\/ul>\s+<\/ul>/g, "</ul></li></ul>");
        content = content.replace(/<\/ul>\s+<li>/g, "</ul></li><li>");

        content = content.replace(/<ol>\s+<ol>/g, "<ol><li><ol>");
        content = content.replace(/<\/li>\s+<ol>/g, "<ol>");
        content = content.replace(/<\/ol>\s+<\/ol>/g, "</ol></li></ol>");
        content = content.replace(/<\/ol>\s+<li>/g, "</ol></li><li>");

        return content;
    }


    const path = [];

    function getCurrentTag() {
        if (path.length >= 1) {
            return path[path.length - 1];
        }
    }

    function getPreviousTag() {
        if (path.length >= 2) {
            return path[path.length - 2];
        }
    }

    saxStream.on("error", e => {
        // unhandled errors will throw, since this is a proper node
        // event emitter.
        log.error("error when parsing ENEX file: " + e);
        // clear the error
        this._parser.error = null;
        this._parser.resume();
    });

    saxStream.on("text", text => {
        const currentTag = getCurrentTag();
        const previousTag = getPreviousTag();

        if (previousTag === 'note-attributes') {
            note.attributes.push({
                type: 'label',
                name: currentTag,
                value: text
            });
        }
        else if (previousTag === 'resource-attributes') {
            if (currentTag === 'file-name') {
                resource.attributes.push({
                    type: 'label',
                    name: 'originalFileName',
                    value: text
                });

                resource.title = text;
            }
            else if (currentTag === 'source-url') {
                resource.attributes.push({
                    type: 'label',
                    name: 'sourceUrl',
                    value: text
                });
            }
        }
        else if (previousTag === 'resource') {
            if (currentTag === 'data') {
                text = text.replace(/\s/g, '');

                resource.content = utils.fromBase64(text);
            }
            else if (currentTag === 'mime') {
                resource.mime = text.toLowerCase();

                if (text.startsWith("image/")) {
                    resource.title = "image";

                    // images don't have "file-name" tag so we'll create attribute here
                    resource.attributes.push({
                        type: 'label',
                        name: 'originalFileName',
                        value: resource.title + "." + text.substr(6) // extension from mime type
                    });
                }
            }
        }
        else if (previousTag === 'note') {
            if (currentTag === 'title') {
                note.title = text;
            } else if (currentTag === 'created') {
                note.utcDateCreated = parseDate(text);
            } else if (currentTag === 'updated') {
                // updated is currently ignored since utcDateModified is updated automatically with each save
            } else if (currentTag === 'tag') {
                note.attributes.push({
                    type: 'label',
                    name: text,
                    value: ''
                })
            }
            // unknown tags are just ignored
        }
    });

    saxStream.on("attribute", attr => {
        // an attribute.  attr has "name" and "value"
    });

    saxStream.on("opentag", tag => {
        path.push(tag.name);

        if (tag.name === 'note') {
            note = {
                content: "",
                // it's an array, not a key-value object because we don't know if attributes can be duplicated
                attributes: [],
                resources: []
            };
        }
        else if (tag.name === 'resource') {
            resource = {
                title: "resource",
                attributes: []
            };

            note.resources.push(resource);
        }
    });

    async function saveNote() {
        // make a copy because stream continues with the next async call and note gets overwritten
        let {title, content, attributes, resources, utcDateCreated} = note;

        content = extractContent(content);

        const noteEntity = (await noteService.createNewNote({
            parentNoteId: rootNote.noteId,
            title,
            content,
            utcDateCreated,
            type: 'text',
            mime: 'text/html',
            isProtected: parentNote.isProtected && protectedSessionService.isProtectedSessionAvailable(),
        })).note;

        for (const attr of attributes) {
            await noteEntity.addAttribute(attr.type, attr.name, attr.value);
        }

        taskContext.increaseProgressCount();

        let noteContent = await noteEntity.getContent();

        for (const resource of resources) {
            const hash = utils.md5(resource.content);

            const mediaRegex = new RegExp(`<en-media hash="${hash}"[^>]*>`, 'g');

            const fileTypeFromBuffer = fileType(resource.content);
            if (fileTypeFromBuffer) {
              // If fileType returns something for buffer, then set the mime given
              resource.mime = fileTypeFromBuffer.mime;
            }

            const createFileNote = async () => {
                const resourceNote = (await noteService.createNewNote({
                    parentNoteId: noteEntity.noteId,
                    title: resource.title,
                    content: resource.content,
                    type: 'file',
                    mime: resource.mime,
                    isProtected: parentNote.isProtected && protectedSessionService.isProtectedSessionAvailable(),
                })).note;

                for (const attr of resource.attributes) {
                    await noteEntity.addAttribute(attr.type, attr.name, attr.value);
                }

                taskContext.increaseProgressCount();

                const resourceLink = `<a href="#root/${resourceNote.noteId}">${utils.escapeHtml(resource.title)}</a>`;

                noteContent = noteContent.replace(mediaRegex, resourceLink);
            };

            if (["image/jpeg", "image/png", "image/gif", "image/webp"].includes(resource.mime)) {
                try {
                    const originalName = "image." + resource.mime.substr(6);

                    const {url} = await imageService.saveImage(noteEntity.noteId, resource.content, originalName, taskContext.data.shrinkImages);

                    const imageLink = `<img src="${url}">`;

                    noteContent = noteContent.replace(mediaRegex, imageLink);

                    if (!noteContent.includes(imageLink)) {
                        // if there wasn't any match for the reference, we'll add the image anyway
                        // otherwise image would be removed since no note would include it
                        noteContent += imageLink;
                    }
                } catch (e) {
                    log.error("error when saving image from ENEX file: " + e);
                    await createFileNote();
                }
            } else {
                await createFileNote();
            }
        }

        // save updated content with links to files/images
        await noteEntity.setContent(noteContent);
    }

    saxStream.on("closetag", async tag => {
        path.pop();

        if (tag === 'note') {
            saveNotePromises.push(saveNote());
        }
    });

    saxStream.on("opencdata", () => {
        //console.log("opencdata");
    });

    saxStream.on("cdata", text => {
        note.content += text;
    });

    saxStream.on("closecdata", () => {
        //console.log("closecdata");
    });

    return new Promise((resolve, reject) =>
    {
        // resolve only when we parse the whole document AND saving of all notes have been finished
        saxStream.on("end", () => { Promise.all(saveNotePromises).then(() => resolve(rootNote)) });

        const bufferStream = new stream.PassThrough();
        bufferStream.end(file.buffer);

        bufferStream.pipe(saxStream);
    });
}

module.exports = { importEnex };<|MERGE_RESOLUTION|>--- conflicted
+++ resolved
@@ -42,19 +42,11 @@
 
     function extractContent(content) {
         const openingNoteIndex = content.indexOf('<en-note>');
-<<<<<<< HEAD
 
         if (openingNoteIndex !== -1) {
             content = content.substr(openingNoteIndex + 9);
         }
 
-=======
-
-        if (openingNoteIndex !== -1) {
-            content = content.substr(openingNoteIndex + 9);
-        }
-
->>>>>>> 643d9077
         const closingNoteIndex = content.lastIndexOf('</en-note>');
 
         if (closingNoteIndex !== -1) {
