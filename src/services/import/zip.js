"use strict";

const BAttribute = require('../../becca/entities/battribute');
const utils = require('../../services/utils');
const log = require('../../services/log');
const noteService = require('../../services/notes');
const attributeService = require('../../services/attributes');
const BBranch = require('../../becca/entities/bbranch');
const path = require('path');
const commonmark = require('commonmark');
const protectedSessionService = require('../protected_session');
const mimeService = require("./mime");
const treeService = require("../tree");
const yauzl = require("yauzl");
const htmlSanitizer = require('../html_sanitizer');
const becca = require("../../becca/becca");
const BAttachment = require("../../becca/entities/battachment");

/**
 * @param {TaskContext} taskContext
 * @param {Buffer} fileBuffer
 * @param {BNote} importRootNote
 * @returns {Promise<*>}
 */
async function importZip(taskContext, fileBuffer, importRootNote) {
    /** @type {Object.<string, string>} maps from original noteId (in ZIP file) to newly generated noteId */
    const noteIdMap = {};
    /** @type {Object.<string, string>} maps from original attachmentId (in ZIP file) to newly generated attachmentId */
    const attachmentIdMap = {};
    const attributes = [];
    // path => noteId, used only when meta file is not available
    /** @type {Object.<string, string>} path => noteId | attachmentId */
    const createdPaths = { '/': importRootNote.noteId, '\\': importRootNote.noteId };
    const mdReader = new commonmark.Parser();
    const mdWriter = new commonmark.HtmlRenderer();
    let metaFile = null;
    /** @type {BNote} */
    let firstNote = null;
    /** @type {Set.<string>} */
    const createdNoteIds = new Set();

    function getNewNoteId(origNoteId) {
        if (!origNoteId.trim()) {
            // this probably shouldn't happen, but still good to have this precaution
            return "empty_note_id";
        }

        if (origNoteId === 'root' || origNoteId.startsWith("_")) {
            // these "named" noteIds don't differ between Trilium instances
            return origNoteId;
        }

        if (!noteIdMap[origNoteId]) {
            noteIdMap[origNoteId] = utils.newEntityId();
        }

        return noteIdMap[origNoteId];
    }

    function getNewAttachmentId(origAttachmentId) {
        if (!origAttachmentId.trim()) {
            // this probably shouldn't happen, but still good to have this precaution
            return "empty_attachment_id";
        }

        if (!attachmentIdMap[origAttachmentId]) {
            attachmentIdMap[origAttachmentId] = utils.newEntityId();
        }

        return attachmentIdMap[origAttachmentId];
    }

    /**
     * @param {NoteMeta} parentNoteMeta
     * @param {string} dataFileName
     */
    function getAttachmentMeta(parentNoteMeta, dataFileName) {
        for (const noteMeta of parentNoteMeta.children) {
            for (const attachmentMeta of noteMeta.attachments || []) {
                if (attachmentMeta.dataFileName === dataFileName) {
                    return {
                        parentNoteMeta,
                        noteMeta,
                        attachmentMeta
                    };
                }
            }
        }

        return {};
    }

    /** @returns {{noteMeta: NoteMeta|undefined, parentNoteMeta: NoteMeta|undefined, attachmentMeta: AttachmentMeta|undefined}} */
    function getMeta(filePath) {
        if (!metaFile) {
            return {};
        }

        const pathSegments = filePath.split(/[\/\\]/g);

        /** @type {NoteMeta} */
        let cursor = {
            isImportRoot: true,
            children: metaFile.files
        };

        /** @type {NoteMeta} */
        let parent;

        for (const segment of pathSegments) {
            if (!cursor?.children?.length) {
                return {};
            }

            parent = cursor;
            cursor = parent.children.find(file => file.dataFileName === segment || file.dirFileName === segment);

            if (!cursor) {
                return getAttachmentMeta(parent, segment);
            }
        }

        return {
            parentNoteMeta: parent,
            noteMeta: cursor
        };
    }

    /**
     * @param {string} filePath
     * @param {NoteMeta} parentNoteMeta
     * @return {string}
     */
    function getParentNoteId(filePath, parentNoteMeta) {
        let parentNoteId;

        if (parentNoteMeta) {
            parentNoteId = parentNoteMeta.isImportRoot ? importRootNote.noteId : getNewNoteId(parentNoteMeta.noteId);
        }
        else {
            const parentPath = path.dirname(filePath);

            if (parentPath === '.') {
                parentNoteId = importRootNote.noteId;
            } else if (parentPath in createdPaths) {
                parentNoteId = createdPaths[parentPath];
            } else {
                // ZIP allows creating out of order records - i.e., file in a directory can appear in the ZIP stream before actual directory
                parentNoteId = saveDirectory(parentPath);
            }
        }

        return parentNoteId;
    }

    /**
     * @param {NoteMeta} noteMeta
     * @param {string} filePath
     * @return {string}
     */
    function getNoteId(noteMeta, filePath) {
        if (noteMeta) {
            return getNewNoteId(noteMeta.noteId);
        }

        // in case we lack metadata, we treat e.g. "Programming.html" and "Programming" as the same note
        // (one data file, the other directory for children)
        const filePathNoExt = utils.removeTextFileExtension(filePath);

        if (filePathNoExt in createdPaths) {
            return createdPaths[filePathNoExt];
        }

        const noteId = utils.newEntityId();

        createdPaths[filePathNoExt] = noteId;

        return noteId;
    }

    function detectFileTypeAndMime(taskContext, filePath) {
        const mime = mimeService.getMime(filePath) || "application/octet-stream";
        const type = mimeService.getType(taskContext.data, mime);

        return { mime, type };
    }

    /**
     * @param {BNote} note
     * @param {NoteMeta} noteMeta
     */
    function saveAttributes(note, noteMeta) {
        if (!noteMeta) {
            return;
        }

        for (const attr of noteMeta.attributes) {
            attr.noteId = note.noteId;

            if (attr.type === 'label-definition') {
                attr.type = 'label';
                attr.name = `label:${attr.name}`;
            }
            else if (attr.type === 'relation-definition') {
                attr.type = 'label';
                attr.name = `relation:${attr.name}`;
            }

            if (!attributeService.isAttributeType(attr.type)) {
                log.error(`Unrecognized attribute type ${attr.type}`);
                continue;
            }

            if (attr.type === 'relation' && ['internalLink', 'imageLink', 'relationMapLink', 'includeNoteLink'].includes(attr.name)) {
                // these relations are created automatically and as such don't need to be duplicated in the import
                continue;
            }

            if (attr.type === 'relation') {
                attr.value = getNewNoteId(attr.value);
            }

            if (taskContext.data.safeImport && attributeService.isAttributeDangerous(attr.type, attr.name)) {
                attr.name = `disabled:${attr.name}`;
            }

            if (taskContext.data.safeImport) {
                attr.name = htmlSanitizer.sanitize(attr.name);
                attr.value = htmlSanitizer.sanitize(attr.value);
            }

            attributes.push(attr);
        }
    }

    function saveDirectory(filePath) {
        const { parentNoteMeta, noteMeta } = getMeta(filePath);

        const noteId = getNoteId(noteMeta, filePath);

        if (becca.getNote(noteId)) {
            return;
        }

        const noteTitle = utils.getNoteTitle(filePath, taskContext.data.replaceUnderscoresWithSpaces, noteMeta);
        const parentNoteId = getParentNoteId(filePath, parentNoteMeta);

        const {note} = noteService.createNewNote({
            parentNoteId: parentNoteId,
            title: noteTitle,
            content: '',
            noteId: noteId,
            type: resolveNoteType(noteMeta?.type),
            mime: noteMeta ? noteMeta.mime : 'text/html',
            prefix: noteMeta ? noteMeta.prefix : '',
            isExpanded: noteMeta ? noteMeta.isExpanded : false,
            notePosition: (noteMeta && firstNote) ? noteMeta.notePosition : undefined,
            isProtected: importRootNote.isProtected && protectedSessionService.isProtectedSessionAvailable(),
        });

        createdNoteIds.add(note.noteId);

        saveAttributes(note, noteMeta);

        firstNote = firstNote || note;

        return noteId;
    }

    /**
     * @returns {{attachmentId: string}|{noteId: string}}
     */
    function getEntityIdFromRelativeUrl(url, filePath) {
        while (url.startsWith("./")) {
            url = url.substr(2);
        }

        let absUrl = path.dirname(filePath);

        while (url.startsWith("../")) {
            absUrl = path.dirname(absUrl);

            url = url.substr(3);
        }

        if (absUrl === '.') {
            absUrl = '';
        }

        absUrl += `${absUrl.length > 0 ? '/' : ''}${url}`;

        const { noteMeta, attachmentMeta } = getMeta(absUrl);

        if (attachmentMeta) {
            return {
                attachmentId: getNewAttachmentId(attachmentMeta.attachmentId)
            };
        } else { // don't check for noteMeta since it's not mandatory for notes
            return {
                noteId: getNoteId(noteMeta, absUrl)
            };
        }
    }

    /**
     * @param {string} content
     * @param {string} noteTitle
     * @param {string} filePath
     * @param {NoteMeta} noteMeta
     * @return {string}
     */
    function processTextNoteContent(content, noteTitle, filePath, noteMeta) {
        function isUrlAbsolute(url) {
            return /^(?:[a-z]+:)?\/\//i.test(url);
        }

        content = removeTrilumTags(content);

        content = content.replace(/<h1>([^<]*)<\/h1>/gi, (match, text) => {
            if (noteTitle.trim() === text.trim()) {
                return ""; // remove whole H1 tag
            } else {
                return `<h2>${text}</h2>`;
            }
        });

        content = htmlSanitizer.sanitize(content);

        content = content.replace(/<html.*<body[^>]*>/gis, "");
        content = content.replace(/<\/body>.*<\/html>/gis, "");

        content = content.replace(/src="([^"]*)"/g, (match, url) => {
            try {
                url = decodeURIComponent(url).trim();
            } catch (e) {
                log.error(`Cannot parse image URL '${url}', keeping original. Error: ${e.message}.`);
                return `src="${url}"`;
            }

            if (isUrlAbsolute(url) || url.startsWith("/")) {
                return match;
            }

            const target = getEntityIdFromRelativeUrl(url, filePath);

            if (target.noteId) {
                return `src="api/images/${target.noteId}/${path.basename(url)}"`;
            } else if (target.attachmentId) {
                return `src="api/attachments/${target.attachmentId}/image/${path.basename(url)}"`;
            } else {
                return match;
            }
        });

        content = content.replace(/href="([^"]*)"/g, (match, url) => {
            try {
                url = decodeURIComponent(url).trim();
            } catch (e) {
                log.error(`Cannot parse link URL '${url}', keeping original. Error: ${e.message}.`);
                return `href="${url}"`;
            }

            if (url.startsWith('#') // already a note path (probably)
                || isUrlAbsolute(url)) {
                return match;
            }

            const target = getEntityIdFromRelativeUrl(url, filePath);

            if (!target.noteId) {
                return match;
            }

            // FIXME for linking attachments

            return `href="#root/${target.noteId}"`;
        });

        content = content.replace(/data-note-path="([^"]*)"/g, (match, notePath) => {
            const noteId = notePath.split("/").pop();

            let targetNoteId;

            if (noteId === 'root' || noteId.startsWith("_")) { // named noteIds stay identical across instances
                targetNoteId = noteId;
            } else {
                targetNoteId = noteIdMap[noteId];
            }

            return `data-note-path="root/${targetNoteId}"`;
        });

        if (noteMeta) {
            const includeNoteLinks = (noteMeta.attributes || [])
                .filter(attr => attr.type === 'relation' && attr.name === 'includeNoteLink');

            for (const link of includeNoteLinks) {
                // no need to escape the regexp find string since it's a noteId which doesn't contain any special characters
                content = content.replace(new RegExp(link.value, "g"), getNewNoteId(link.value));
            }
        }

        content = content.trim();

        return content;
    }

<<<<<<< HEAD
    /**
     * @param {NoteMeta} noteMeta
     * @param {string} type
     * @param {string} mime
     * @param {string|Buffer} content
     * @param {string} noteTitle
     * @param {string} filePath
     * @return {string}
     */
=======
    function removeTrilumTags(content) {
        const tagsToRemove = [
            '<h1 data-trilium-h1>([^<]*)<\/h1>',
            '<title data-trilium-title>([^<]*)<\/title>'
        ]
        for (const tag of tagsToRemove) { 
            let re = new RegExp(tag, "gi");
            content = content.replace(re, '');
        }
        return content;
    }

>>>>>>> fbea3ed9
    function processNoteContent(noteMeta, type, mime, content, noteTitle, filePath) {
        if (noteMeta?.format === 'markdown'
            || (!noteMeta && taskContext.data.textImportedAsText && ['text/markdown', 'text/x-markdown'].includes(mime))) {
            const parsed = mdReader.parse(content);
            content = mdWriter.render(parsed);
        }

        if (type === 'text') {
            content = processTextNoteContent(content, noteTitle, filePath, noteMeta);
        }

        if (type === 'relationMap' && noteMeta) {
            const relationMapLinks = (noteMeta.attributes || [])
                .filter(attr => attr.type === 'relation' && attr.name === 'relationMapLink');

            // this will replace relation map links
            for (const link of relationMapLinks) {
                // no need to escape the regexp find string since it's a noteId which doesn't contain any special characters
                content = content.replace(new RegExp(link.value, "g"), getNewNoteId(link.value));
            }
        }

        return content;
    }

    /**
     * @param {string} filePath
     * @param {Buffer} content
     */
    function saveNote(filePath, content) {
        const { parentNoteMeta, noteMeta, attachmentMeta } = getMeta(filePath);

        if (noteMeta?.noImport) {
            return;
        }

        const noteId = getNoteId(noteMeta, filePath);

        if (attachmentMeta) {
            const attachment = new BAttachment({
                attachmentId: getNewAttachmentId(attachmentMeta.attachmentId),
                parentId: noteId,
                title: attachmentMeta.title,
                role: attachmentMeta.role,
                mime: attachmentMeta.mime,
                position: attachmentMeta.position
            });

            attachment.setContent(content);
            return;
        }

        const parentNoteId = getParentNoteId(filePath, parentNoteMeta);

        if (!parentNoteId) {
            throw new Error(`Cannot find parentNoteId for '${filePath}'`);
        }

        if (noteMeta?.isClone) {
            if (!becca.getBranchFromChildAndParent(noteId, parentNoteId)) {
                new BBranch({
                    noteId,
                    parentNoteId,
                    isExpanded: noteMeta.isExpanded,
                    prefix: noteMeta.prefix,
                    notePosition: noteMeta.notePosition
                }).save();
            }

            return;
        }

        let { type, mime } = noteMeta ? noteMeta : detectFileTypeAndMime(taskContext, filePath);
        type = resolveNoteType(type);

        if (type !== 'file' && type !== 'image') {
            content = content.toString("utf-8");
        }

        const noteTitle = utils.getNoteTitle(filePath, taskContext.data.replaceUnderscoresWithSpaces, noteMeta);

        content = processNoteContent(noteMeta, type, mime, content, noteTitle, filePath);

        let note = becca.getNote(noteId);

        const isProtected = importRootNote.isProtected && protectedSessionService.isProtectedSessionAvailable();

        if (note) {
            // only skeleton was created because of altered order of cloned notes in ZIP, we need to update
            // https://github.com/zadam/trilium/issues/2440
            if (note.type === undefined) {
                note.type = type;
                note.mime = mime;
                note.title = noteTitle;
                note.isProtected = isProtected;
                note.save();
            }

            note.setContent(content);

            if (!becca.getBranchFromChildAndParent(noteId, parentNoteId)) {
                new BBranch({
                    noteId,
                    parentNoteId,
                    isExpanded: noteMeta.isExpanded,
                    prefix: noteMeta.prefix,
                    notePosition: noteMeta.notePosition
                }).save();
            }
        }
        else {
            ({note} = noteService.createNewNote({
                parentNoteId: parentNoteId,
                title: noteTitle,
                content: content,
                noteId,
                type,
                mime,
                prefix: noteMeta ? noteMeta.prefix : '',
                isExpanded: noteMeta ? noteMeta.isExpanded : false,
                // root notePosition should be ignored since it relates to the original document
                // now import root should be placed after existing notes into new parent
                notePosition: (noteMeta && firstNote) ? noteMeta.notePosition : undefined,
                isProtected: isProtected,
            }));

            createdNoteIds.add(note.noteId);

            saveAttributes(note, noteMeta);

            firstNote = firstNote || note;
        }

        if (!noteMeta && (type === 'file' || type === 'image')) {
            attributes.push({
                noteId,
                type: 'label',
                name: 'originalFileName',
                value: path.basename(filePath)
            });
        }
    }

    // we're running two passes to make sure that the meta file is loaded before the rest of the files is processed.

    await readZipFile(fileBuffer, async (zipfile, entry) => {
        const filePath = normalizeFilePath(entry.fileName);

        if (filePath === '!!!meta.json') {
            const content = await readContent(zipfile, entry);

            metaFile = JSON.parse(content.toString("utf-8"));
        }

        zipfile.readEntry();
    });

    await readZipFile(fileBuffer, async (zipfile, entry) => {
        const filePath = normalizeFilePath(entry.fileName);

        if (/\/$/.test(entry.fileName)) {
            saveDirectory(filePath);
        }
        else if (filePath !== '!!!meta.json') {
            const content = await readContent(zipfile, entry);

            saveNote(filePath, content);
        }

        taskContext.increaseProgressCount();
        zipfile.readEntry();
    });

    for (const noteId of createdNoteIds) {
        const note = becca.getNote(noteId);
        await noteService.asyncPostProcessContent(note, note.getContent());

        if (!metaFile) {
            // if there's no meta file, then the notes are created based on the order in that zip file but that
            // is usually quite random, so we sort the notes in the way they would appear in the file manager
            treeService.sortNotes(noteId, 'title', false, true);
        }

        taskContext.increaseProgressCount();
    }

    // we're saving attributes and links only now so that all relation and link target notes
    // are already in the database (we don't want to have "broken" relations, not even transitionally)
    for (const attr of attributes) {
        if (attr.type !== 'relation' || attr.value in becca.notes) {
            new BAttribute(attr).save();
        }
        else {
            log.info(`Relation not imported since the target note doesn't exist: ${JSON.stringify(attr)}`);
        }
    }

    return firstNote;
}

/** @returns {string} path without leading or trailing slash and backslashes converted to forward ones */
function normalizeFilePath(filePath) {
    filePath = filePath.replace(/\\/g, "/");

    if (filePath.startsWith("/")) {
        filePath = filePath.substr(1);
    }

    if (filePath.endsWith("/")) {
        filePath = filePath.substr(0, filePath.length - 1);
    }

    return filePath;
}

/** @returns {Promise<Buffer>} */
function streamToBuffer(stream) {
    const chunks = [];
    stream.on('data', chunk => chunks.push(chunk));

    return new Promise((res, rej) => stream.on('end', () => res(Buffer.concat(chunks))));
}

/** @returns {Promise<Buffer>} */
function readContent(zipfile, entry) {
    return new Promise((res, rej) => {
        zipfile.openReadStream(entry, function(err, readStream) {
            if (err) rej(err);

            streamToBuffer(readStream).then(res);
        });
    });
}

function readZipFile(buffer, processEntryCallback) {
    return new Promise((res, rej) => {
        yauzl.fromBuffer(buffer, {lazyEntries: true, validateEntrySizes: false}, function(err, zipfile) {
            if (err) throw err;
            zipfile.readEntry();
            zipfile.on("entry", entry => processEntryCallback(zipfile, entry));
            zipfile.on("end", res);
        });
    });
}

function resolveNoteType(type) {
    // BC for ZIPs created in Triliun 0.57 and older
    if (type === 'relation-map') {
        type = 'relationMap';
    } else if (type === 'note-map') {
        type = 'noteMap';
    } else if (type === 'web-view') {
        type = 'webView';
    }

    return type || "text";
}


module.exports = {
    importZip
};<|MERGE_RESOLUTION|>--- conflicted
+++ resolved
@@ -405,7 +405,18 @@
         return content;
     }
 
-<<<<<<< HEAD
+    function removeTrilumTags(content) {
+        const tagsToRemove = [
+            '<h1 data-trilium-h1>([^<]*)<\/h1>',
+            '<title data-trilium-title>([^<]*)<\/title>'
+        ]
+        for (const tag of tagsToRemove) {
+            let re = new RegExp(tag, "gi");
+            content = content.replace(re, '');
+        }
+        return content;
+    }
+
     /**
      * @param {NoteMeta} noteMeta
      * @param {string} type
@@ -415,20 +426,6 @@
      * @param {string} filePath
      * @return {string}
      */
-=======
-    function removeTrilumTags(content) {
-        const tagsToRemove = [
-            '<h1 data-trilium-h1>([^<]*)<\/h1>',
-            '<title data-trilium-title>([^<]*)<\/title>'
-        ]
-        for (const tag of tagsToRemove) { 
-            let re = new RegExp(tag, "gi");
-            content = content.replace(re, '');
-        }
-        return content;
-    }
-
->>>>>>> fbea3ed9
     function processNoteContent(noteMeta, type, mime, content, noteTitle, filePath) {
         if (noteMeta?.format === 'markdown'
             || (!noteMeta && taskContext.data.textImportedAsText && ['text/markdown', 'text/x-markdown'].includes(mime))) {
