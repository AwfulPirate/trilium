--- conflicted
+++ resolved
@@ -1,8 +1,4 @@
-<<<<<<< HEAD
-import { TokenData, TokenStructure } from "./types";
-=======
 import { TokenData, TokenStructure } from "./types.js";
->>>>>>> 3ba8f934
 
 /**
  * This will create a recursive object from a list of tokens - tokens between parenthesis are grouped in a single array
