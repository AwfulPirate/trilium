"use strict";

const lex = require('./lex.js');
const handleParens = require('./handle_parens.js');
const parse = require('./parse.js');
const NoteSet = require("../note_set.js");
const SearchResult = require("../search_result.js");
const SearchContext = require("../search_context.js");
const noteCache = require('../../note_cache/note_cache.js');
const noteCacheService = require('../../note_cache/note_cache_service.js');
const utils = require('../../utils.js');
const cls = require('../../cls.js');
const log = require('../../log.js');

function loadNeededInfoFromDatabase() {
    const sql = require('../../sql.js');

    for (const noteId in noteCache.notes) {
        noteCache.notes[noteId].contentSize = 0;
        noteCache.notes[noteId].noteSize = 0;
        noteCache.notes[noteId].revisionCount = 0;
    }

    const noteContentLengths = sql.getRows(`
        SELECT 
            noteId, 
            LENGTH(content) AS length 
        FROM notes
             JOIN note_contents USING(noteId) 
        WHERE notes.isDeleted = 0`);

    for (const {noteId, length} of noteContentLengths) {
        if (!(noteId in noteCache.notes)) {
            log.error(`Note ${noteId} not found in note cache.`);
            continue;
        }

        noteCache.notes[noteId].contentSize = length;
        noteCache.notes[noteId].noteSize = length;
    }

    const noteRevisionContentLengths = sql.getRows(`
        SELECT 
            noteId, 
            LENGTH(content) AS length 
        FROM notes
             JOIN note_revisions USING(noteId) 
             JOIN note_revision_contents USING(noteRevisionId) 
        WHERE notes.isDeleted = 0`);

    for (const {noteId, length} of noteRevisionContentLengths) {
        if (!(noteId in noteCache.notes)) {
            log.error(`Note ${noteId} not found in note cache.`);
            continue;
        }

        noteCache.notes[noteId].noteSize += length;
        noteCache.notes[noteId].revisionCount++;
    }
}

/**
 * @param {Expression} expression
 * @param {SearchContext} searchContext
 * @return {SearchResult[]}
 */
function findNotesWithExpression(expression, searchContext) {
    const hoistedNote = noteCache.notes[cls.getHoistedNoteId()];
    let allNotes = (hoistedNote && hoistedNote.noteId !== 'root')
        ? hoistedNote.subtreeNotes
        : Object.values(noteCache.notes);

    if (searchContext.dbLoadNeeded) {
        loadNeededInfoFromDatabase();
    }

    // in the process of loading data sometimes we create "skeleton" note instances which are expected to be filled later
    // in case of inconsistent data this might not work and search will then crash on these
    allNotes = allNotes.filter(note => note.type !== undefined);

    const allNoteSet = new NoteSet(allNotes);

    const executionContext = {
        noteIdToNotePath: {}
    };

    const noteSet = expression.execute(allNoteSet, executionContext);

    const searchResults = noteSet.notes
        .map(note => executionContext.noteIdToNotePath[note.noteId] || noteCacheService.getSomePath(note))
        .filter(notePathArray => notePathArray.includes(cls.getHoistedNoteId()))
        .map(notePathArray => new SearchResult(notePathArray));

    for (const res of searchResults) {
        res.computeScore(searchContext.highlightedTokens);
    }

    if (!noteSet.sorted) {
        searchResults.sort((a, b) => {
            if (a.score > b.score) {
                return -1;
            } else if (a.score < b.score) {
                return 1;
            }

            // if score does not decide then sort results by depth of the note.
            // This is based on the assumption that more important results are closer to the note root.
            if (a.notePathArray.length === b.notePathArray.length) {
                return a.notePathTitle < b.notePathTitle ? -1 : 1;
            }

            return a.notePathArray.length < b.notePathArray.length ? -1 : 1;
        });
    }

    return searchResults;
}

function parseQueryToExpression(query, searchContext) {
    const {fulltextTokens, expressionTokens} = lex(query);
    const structuredExpressionTokens = handleParens(expressionTokens);

    const expression = parse({
        fulltextTokens,
        expressionTokens: structuredExpressionTokens,
        searchContext,
        originalQuery: query
    });

    return expression;
}

/**
 * @param {string} query
 * @param {SearchContext} searchContext
 * @return {SearchResult[]}
 */
function findNotesWithQuery(query, searchContext) {
    query = query || "";
    searchContext.originalQuery = query;

    const expression = parseQueryToExpression(query, searchContext);

    if (!expression) {
        return [];
    }

    return findNotesWithExpression(expression, searchContext);
}

function searchTrimmedNotes(query, searchContext) {
    const allSearchResults = findNotesWithQuery(query, searchContext);
    const trimmedSearchResults = allSearchResults.slice(0, 200);

    return {
        count: allSearchResults.length,
        results: trimmedSearchResults
    };
}

function searchNotesForAutocomplete(query) {
    const searchContext = new SearchContext({
        fastSearch: true,
        includeArchivedNotes: false,
        fuzzyAttributeSearch: true
    });

    const {results} = searchTrimmedNotes(query, searchContext);

    highlightSearchResults(results, searchContext.highlightedTokens);

    return results.map(result => {
        return {
            notePath: result.notePath,
            noteTitle: noteCacheService.getNoteTitle(result.noteId),
            notePathTitle: result.notePathTitle,
            highlightedNotePathTitle: result.highlightedNotePathTitle
        }
    });
}

function highlightSearchResults(searchResults, highlightedTokens) {
    highlightedTokens = Array.from(new Set(highlightedTokens));

    // we remove < signs because they can cause trouble in matching and overwriting existing highlighted chunks
    // which would make the resulting HTML string invalid.
    // { and } are used for marking <b> and </b> tag (to avoid matches on single 'b' character)
    // < and > are used for marking <small> and </small>
    highlightedTokens = highlightedTokens.map(token => token.replace('/[<\{\}]/g', ''));

    // sort by the longest so we first highlight longest matches
    highlightedTokens.sort((a, b) => a.length > b.length ? -1 : 1);

    for (const result of searchResults) {
        const note = noteCache.notes[result.noteId];

        result.highlightedNotePathTitle = result.notePathTitle.replace('/[<\{\}]/g', '');

        if (highlightedTokens.find(token => note.type.includes(token))) {
            result.highlightedNotePathTitle += ` "type: ${note.type}'`;
        }

        if (highlightedTokens.find(token => note.mime.includes(token))) {
            result.highlightedNotePathTitle += ` "mime: ${note.mime}'`;
        }

        for (const attr of note.attributes) {
<<<<<<< HEAD
            if (highlightedTokens.find(token => attr.name.toLowerCase().includes(token)
                || attr.value.toLowerCase().includes(token))) {

                result.highlightedNotePathTitle += ` <${formatAttribute(attr)}>`;
=======
            if (highlightedTokens.find(token => attr.name.includes(token) || attr.value.includes(token))) {
                result.highlightedNotePathTitle += ` "${formatAttribute(attr)}'`;
>>>>>>> 49141605
            }
        }
    }

    for (const token of highlightedTokens) {
        const tokenRegex = new RegExp("(" + utils.escapeRegExp(token) + ")", "gi");

        for (const result of searchResults) {
            result.highlightedNotePathTitle = result.highlightedNotePathTitle.replace(tokenRegex, "{$1}");
        }
    }

    for (const result of searchResults) {
        result.highlightedNotePathTitle = result.highlightedNotePathTitle
            .replace(/"/g, "<small>")
            .replace(/'/g, "</small>")
            .replace(/{/g, "<b>")
            .replace(/}/g, "</b>");
    }
}

function formatAttribute(attr) {
    if (attr.type === 'relation') {
        return '~' + utils.escapeHtml(attr.name) + "=…";
    }
    else if (attr.type === 'label') {
        let label = '#' + utils.escapeHtml(attr.name);

        if (attr.value) {
            const val = /[^\w_-]/.test(attr.value) ? '"' + attr.value + '"' : attr.value;

            label += '=' + utils.escapeHtml(val);
        }

        return label;
    }
}

module.exports = {
    searchTrimmedNotes,
    searchNotesForAutocomplete,
    findNotesWithQuery
};<|MERGE_RESOLUTION|>--- conflicted
+++ resolved
@@ -205,15 +205,10 @@
         }
 
         for (const attr of note.attributes) {
-<<<<<<< HEAD
             if (highlightedTokens.find(token => attr.name.toLowerCase().includes(token)
                 || attr.value.toLowerCase().includes(token))) {
 
-                result.highlightedNotePathTitle += ` <${formatAttribute(attr)}>`;
-=======
-            if (highlightedTokens.find(token => attr.name.includes(token) || attr.value.includes(token))) {
                 result.highlightedNotePathTitle += ` "${formatAttribute(attr)}'`;
->>>>>>> 49141605
             }
         }
     }
