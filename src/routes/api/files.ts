"use strict";

import protectedSessionService from "../../services/protected_session.js";
import utils from "../../services/utils.js";
import log from "../../services/log.js";
import noteService from "../../services/notes.js";
import tmp from "tmp";
import fs from "fs";
import { Readable } from 'stream';
import chokidar from "chokidar";
import ws from "../../services/ws.js";
import becca from "../../becca/becca.js";
import ValidationError from "../../errors/validation_error.js";
import { Request, Response } from 'express';
import BNote from "../../becca/entities/bnote.js";
import BAttachment from "../../becca/entities/battachment.js";
<<<<<<< HEAD
import { AppRequest } from '../route-interface';
=======
import { AppRequest } from '../route-interface.js';
>>>>>>> 3ba8f934

function updateFile(req: AppRequest) {
    const note = becca.getNoteOrThrow(req.params.noteId);

    const file = req.file;
    if (!file) {
        return {
            uploaded: false,
            message: `Missing file.`
        };
    }

    note.saveRevision();

    note.mime = file.mimetype.toLowerCase();
    note.save();

    note.setContent(file.buffer);

    note.setLabel('originalFileName', file.originalname);

    noteService.asyncPostProcessContent(note, file.buffer);

    return {
        uploaded: true
    };
}

function updateAttachment(req: AppRequest) {
    const attachment = becca.getAttachmentOrThrow(req.params.attachmentId);
    const file = req.file;
    if (!file) {
        return {
            uploaded: false,
            message: `Missing file.`
        };
    }

    attachment.getNote().saveRevision();

    attachment.mime = file.mimetype.toLowerCase();
    attachment.setContent(file.buffer, {forceSave: true});

    return {
        uploaded: true
    };
}

function downloadData(noteOrAttachment: BNote | BAttachment, res: Response, contentDisposition: boolean) {
    if (noteOrAttachment.isProtected && !protectedSessionService.isProtectedSessionAvailable()) {
        return res.status(401).send("Protected session not available");
    }

    if (contentDisposition) {
        const fileName = noteOrAttachment.getFileName();

        res.setHeader('Content-Disposition', utils.getContentDisposition(fileName));
    }

    res.setHeader("Cache-Control", "no-cache, no-store, must-revalidate");
    res.setHeader('Content-Type', noteOrAttachment.mime);

    res.send(noteOrAttachment.getContent());
}

function downloadNoteInt(noteId: string, res: Response, contentDisposition = true) {
    const note = becca.getNote(noteId);

    if (!note) {
        return res.setHeader("Content-Type", "text/plain")
            .status(404)
            .send(`Note '${noteId}' doesn't exist.`);
    }

    return downloadData(note, res, contentDisposition);
}

function downloadAttachmentInt(attachmentId: string, res: Response, contentDisposition = true) {
    const attachment = becca.getAttachment(attachmentId);

    if (!attachment) {
        return res.setHeader("Content-Type", "text/plain")
            .status(404)
            .send(`Attachment '${attachmentId}' doesn't exist.`);
    }

    return downloadData(attachment, res, contentDisposition);
}

const downloadFile = (req: Request, res: Response) => downloadNoteInt(req.params.noteId, res, true);
const openFile = (req: Request, res: Response) => downloadNoteInt(req.params.noteId, res, false);

const downloadAttachment = (req: Request, res: Response) => downloadAttachmentInt(req.params.attachmentId, res, true);
const openAttachment = (req: Request, res: Response) => downloadAttachmentInt(req.params.attachmentId, res, false);

function fileContentProvider(req: Request) {
    // Read the file name from route params.
    const note = becca.getNoteOrThrow(req.params.noteId);

    return streamContent(note.getContent(), note.getFileName(), note.mime);
}

function attachmentContentProvider(req: Request) {
    // Read the file name from route params.
    const attachment = becca.getAttachmentOrThrow(req.params.attachmentId);

    return streamContent(attachment.getContent(), attachment.getFileName(), attachment.mime);
}

async function streamContent(content: string | Buffer, fileName: string, mimeType: string) {
    if (typeof content === "string") {
        content = Buffer.from(content, 'utf8');
    }

    const totalSize = content.byteLength;

    const getStream = (range: { start: number, end: number }) => {
        if (!range) {
            // Request if for complete content.
            return Readable.from(content);
        }
        // Partial content request.
        const {start, end} = range;

        return Readable.from(content.slice(start, end + 1));
    }

    return {
        fileName,
        totalSize,
        mimeType,
        getStream
    };
}

function saveNoteToTmpDir(req: Request) {
    const note = becca.getNoteOrThrow(req.params.noteId);
    const fileName = note.getFileName();
    const content = note.getContent();

    return saveToTmpDir(fileName, content, 'notes', note.noteId);
}

function saveAttachmentToTmpDir(req: Request) {
    const attachment = becca.getAttachmentOrThrow(req.params.attachmentId);
    const fileName = attachment.getFileName();
    const content = attachment.getContent();

    if (!attachment.attachmentId) {
        throw new ValidationError("Missing attachment ID.");
    }
    return saveToTmpDir(fileName, content, 'attachments', attachment.attachmentId);
}

const createdTemporaryFiles = new Set<string>();

function saveToTmpDir(fileName: string, content: string | Buffer, entityType: string, entityId: string) {
    const tmpObj = tmp.fileSync({ postfix: fileName });

    if (typeof content === "string") {
        fs.writeSync(tmpObj.fd, content);
    } else {
        fs.writeSync(tmpObj.fd, content);   
    }

    fs.closeSync(tmpObj.fd);

    createdTemporaryFiles.add(tmpObj.name);

    log.info(`Saved temporary file ${tmpObj.name}`);

    if (utils.isElectron()) {
        chokidar.watch(tmpObj.name).on('change', (path, stats) => {
            ws.sendMessageToAllClients({
                type: 'openedFileUpdated',
                entityType: entityType,
                entityId: entityId,
                lastModifiedMs: stats?.atimeMs,
                filePath: tmpObj.name
            });
        });
    }

    return {
        tmpFilePath: tmpObj.name
    };
}

function uploadModifiedFileToNote(req: Request) {
    const noteId = req.params.noteId;
    const {filePath} = req.body;

    if (!createdTemporaryFiles.has(filePath)) {
        throw new ValidationError(`File '${filePath}' is not a temporary file.`);
    }

    const note = becca.getNoteOrThrow(noteId);

    log.info(`Updating note '${noteId}' with content from '${filePath}'`);

    note.saveRevision();

    const fileContent = fs.readFileSync(filePath);

    if (!fileContent) {
        throw new ValidationError(`File '${fileContent}' is empty`);
    }

    note.setContent(fileContent);
}

function uploadModifiedFileToAttachment(req: Request) {
    const {attachmentId} = req.params;
    const {filePath} = req.body;

    const attachment = becca.getAttachmentOrThrow(attachmentId);

    log.info(`Updating attachment '${attachmentId}' with content from '${filePath}'`);

    attachment.getNote().saveRevision();

    const fileContent = fs.readFileSync(filePath);

    if (!fileContent) {
        throw new ValidationError(`File '${fileContent}' is empty`);
    }

    attachment.setContent(fileContent);
}

export default {
    updateFile,
    updateAttachment,
    openFile,
    fileContentProvider,
    downloadFile,
    downloadNoteInt,
    saveNoteToTmpDir,
    openAttachment,
    downloadAttachment,
    saveAttachmentToTmpDir,
    attachmentContentProvider,
    uploadModifiedFileToNote,
    uploadModifiedFileToAttachment
};<|MERGE_RESOLUTION|>--- conflicted
+++ resolved
@@ -14,11 +14,7 @@
 import { Request, Response } from 'express';
 import BNote from "../../becca/entities/bnote.js";
 import BAttachment from "../../becca/entities/battachment.js";
-<<<<<<< HEAD
-import { AppRequest } from '../route-interface';
-=======
 import { AppRequest } from '../route-interface.js';
->>>>>>> 3ba8f934
 
 function updateFile(req: AppRequest) {
     const note = becca.getNoteOrThrow(req.params.noteId);
