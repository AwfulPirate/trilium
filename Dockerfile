--- conflicted
+++ resolved
@@ -1,10 +1,5 @@
-<<<<<<< HEAD
+# !!! Don't try to build this Dockerfile directly, run it through bin/build-docker.sh script !!!
 FROM node:16.14.0-alpine
-=======
-# !!! Don't try to build this Dockerfile directly, run it through bin/build-docker.sh script !!!
-
-FROM node:16.13.2-alpine
->>>>>>> 2f57d55b
 
 # Create app directory
 WORKDIR /usr/src/app
