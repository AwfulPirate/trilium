--- conflicted
+++ resolved
@@ -1,8 +1,4 @@
-<<<<<<< HEAD
-FROM node:14.17.1-alpine
-=======
 FROM node:14.17.5-alpine
->>>>>>> 06eb0ce9
 
 # Create app directory
 WORKDIR /usr/src/app
